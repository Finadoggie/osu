// Copyright (c) ppy Pty Ltd <contact@ppy.sh>. Licensed under the MIT Licence.
// See the LICENCE file in the repository root for full licence text.

using System;
using JetBrains.Annotations;
using osu.Framework.Allocation;
using osu.Framework.Bindables;
using osu.Framework.Extensions.Color4Extensions;
using osu.Framework.Graphics;
using osu.Framework.Graphics.Colour;
using osu.Framework.Graphics.Containers;
using osu.Framework.Graphics.Effects;
using osu.Framework.Graphics.Primitives;
using osu.Framework.Graphics.Shapes;
using osu.Framework.Input.Events;
using osu.Framework.Threading;
using osu.Framework.Utils;
using osu.Game.Graphics;
using osu.Game.Graphics.Sprites;
using osu.Game.Overlays;
using osu.Game.Rulesets.Edit;
using osu.Game.Rulesets.Objects;
using osu.Game.Rulesets.Objects.Types;
using osu.Game.Skinning;
using osuTK;
using osuTK.Graphics;

namespace osu.Game.Screens.Edit.Compose.Components.Timeline
{
    public partial class TimelineHitObjectBlueprint : SelectionBlueprint<HitObject>
    {
        private const float circle_size = 38;

        private Container? repeatsContainer;
        private Container? nodeSamplesContainer;

        public Action<DragEvent?>? OnDragHandled = null!;

        [UsedImplicitly]
        private readonly Bindable<double> startTime;

        private Bindable<int>? indexInCurrentComboBindable;

        private Bindable<int>? comboIndexBindable;
        private Bindable<int>? comboIndexWithOffsetsBindable;

        private Bindable<Color4> displayColourBindable = null!;

        private readonly ExtendableCircle circle;
        private readonly Border border;

        private readonly Container colouredComponents;
        private readonly Container sampleComponents;
        private readonly OsuSpriteText comboIndexText;
        private readonly SamplePointPiece samplePointPiece;
        private readonly DifficultyPointPiece? difficultyPointPiece;

        [Resolved]
        private ISkinSource skin { get; set; } = null!;

        [Resolved]
        private OverlayColourProvider colourProvider { get; set; } = null!;

        public TimelineHitObjectBlueprint(HitObject item)
            : base(item)
        {
            Anchor = Anchor.CentreLeft;
            Origin = Anchor.CentreLeft;

            startTime = item.StartTimeBindable.GetBoundCopy();
            startTime.BindValueChanged(time => X = (float)time.NewValue, true);

            RelativePositionAxes = Axes.X;

            RelativeSizeAxes = Axes.X;
            Height = circle_size;

            AddRangeInternal(new Drawable[]
            {
                circle = new ExtendableCircle
                {
                    RelativeSizeAxes = Axes.Both,
                    Anchor = Anchor.CentreLeft,
                    Origin = Anchor.CentreLeft,
                },
                border = new Border
                {
                    RelativeSizeAxes = Axes.Both,
                    Anchor = Anchor.CentreLeft,
                    Origin = Anchor.CentreLeft,
                },
                colouredComponents = new Container
                {
                    Anchor = Anchor.CentreLeft,
                    Origin = Anchor.CentreLeft,
                    RelativeSizeAxes = Axes.Both,
                    Children = new Drawable[]
                    {
                        comboIndexText = new OsuSpriteText
                        {
                            Anchor = Anchor.CentreLeft,
                            Origin = Anchor.Centre,
                            Y = -1,
                            Font = OsuFont.Default.With(size: circle_size * 0.5f, weight: FontWeight.Regular),
                        },
                    }
                },
<<<<<<< HEAD
                sampleComponents = new Container
                {
                    RelativeSizeAxes = Axes.Both,
                },
                new SamplePointPiece(Item)
=======
                samplePointPiece = new SamplePointPiece(Item)
>>>>>>> f8289927
                {
                    Anchor = Anchor.BottomLeft,
                    Origin = Anchor.TopCentre,
                    X = Item is IHasRepeats ? 30 : 0,
                    AlternativeColor = Item is IHasRepeats
                },
            });

            if (item is IHasDuration)
            {
                colouredComponents.Add(new DragArea(item)
                {
                    OnDragHandled = e => OnDragHandled?.Invoke(e)
                });
            }

            if (item is IHasSliderVelocity)
            {
                AddInternal(difficultyPointPiece = new DifficultyPointPiece(Item)
                {
                    Anchor = Anchor.TopLeft,
                    Origin = Anchor.BottomCentre
                });
            }
        }

        protected override void LoadComplete()
        {
            base.LoadComplete();

            switch (Item)
            {
                case IHasDisplayColour displayColour:
                    displayColourBindable = displayColour.DisplayColour.GetBoundCopy();
                    displayColourBindable.BindValueChanged(_ => updateColour(), true);
                    break;

                case IHasComboInformation comboInfo:
                    indexInCurrentComboBindable = comboInfo.IndexInCurrentComboBindable.GetBoundCopy();
                    indexInCurrentComboBindable.BindValueChanged(_ =>
                    {
                        comboIndexText.Text = (indexInCurrentComboBindable.Value + 1).ToString();
                    }, true);

                    comboIndexBindable = comboInfo.ComboIndexBindable.GetBoundCopy();
                    comboIndexWithOffsetsBindable = comboInfo.ComboIndexWithOffsetsBindable.GetBoundCopy();

                    comboIndexBindable.BindValueChanged(_ => updateColour());
                    comboIndexWithOffsetsBindable.BindValueChanged(_ => updateColour(), true);

                    skin.SourceChanged += updateColour;
                    break;
            }
        }

        protected override void OnSelected()
        {
            // base logic hides selected blueprints when not selected, but timeline doesn't do that.
            updateColour();
        }

        protected override void OnDeselected()
        {
            // base logic hides selected blueprints when not selected, but timeline doesn't do that.
            updateColour();
        }

        private void updateColour()
        {
            Color4 colour;

            switch (Item)
            {
                case IHasDisplayColour displayColour:
                    colour = displayColour.DisplayColour.Value;
                    break;

                case IHasComboInformation combo:
                    colour = combo.GetComboColour(skin);
                    break;

                default:
                    colour = colourProvider.Highlight1;
                    break;
            }

            if (IsSelected)
                border.Show();
            else
                border.Hide();

            if (Item is IHasDuration duration && duration.Duration > 0)
                circle.Colour = ColourInfo.GradientHorizontal(colour, colour.Lighten(0.4f));
            else
                circle.Colour = colour;

            var averageColour = Interpolation.ValueAt(0.5, circle.Colour.TopLeft, circle.Colour.TopRight, 0, 1);
            colouredComponents.Colour = OsuColour.ForegroundTextColourFor(averageColour);
        }

        protected override void Update()
        {
            base.Update();

            // no bindable so we perform this every update
            float duration = (float)(Item.GetEndTime() - Item.StartTime);

            if (Width != duration)
            {
                Width = duration;

                // kind of haphazard but yeah, no bindables.
                if (Item is IHasRepeats repeats)
                    updateRepeats(repeats);
            }
        }

        private void updateRepeats(IHasRepeats repeats)
        {
            repeatsContainer?.Expire();

            colouredComponents.Add(repeatsContainer = new Container
            {
                RelativeSizeAxes = Axes.Both,
            });

            for (int i = 0; i < repeats.RepeatCount; i++)
            {
                repeatsContainer.Add(new Tick
                {
                    X = (float)(i + 1) / (repeats.RepeatCount + 1)
                });
            }

            // Add node sample pieces
            nodeSamplesContainer?.Expire();

            sampleComponents.Add(nodeSamplesContainer = new Container
            {
                RelativeSizeAxes = Axes.Both,
            });

            for (int i = 0; i < repeats.RepeatCount + 2; i++)
            {
                nodeSamplesContainer.Add(new NodeSamplePointPiece(Item, i)
                {
                    X = (float)i / (repeats.RepeatCount + 1),
                    RelativePositionAxes = Axes.X,
                    Anchor = Anchor.BottomLeft,
                    Origin = Anchor.TopCentre
                });
            }
        }

        protected override bool ShouldBeConsideredForInput(Drawable child) => true;

        public override bool ReceivePositionalInputAt(Vector2 screenSpacePos) =>
            circle.ReceivePositionalInputAt(screenSpacePos);

        public override Quad SelectionQuad => circle.ScreenSpaceDrawQuad;

        public override Vector2 ScreenSpaceSelectionPoint => ScreenSpaceDrawQuad.TopLeft;

        protected override bool ComputeIsMaskedAway(RectangleF maskingBounds)
        {
            // Since children are exceeding the component size, we need to use a custom quad to compute whether it should be masked away.

            // If the component isn't considered masked away by itself, there's no need to apply custom logic.
            if (!base.ComputeIsMaskedAway(maskingBounds))
                return false;

            // If the component is considered masked away, we'll use children to create an extended quad that encapsulates all parts of this blueprint
            // to ensure it doesn't pop in and out of existence abruptly when scrolling the timeline.
            var rect = RectangleF.Union(ScreenSpaceDrawQuad.AABBFloat, circle.ScreenSpaceDrawQuad.AABBFloat);
            rect = RectangleF.Union(rect, samplePointPiece.ScreenSpaceDrawQuad.AABBFloat);

            if (difficultyPointPiece != null)
                rect = RectangleF.Union(rect, difficultyPointPiece.ScreenSpaceDrawQuad.AABBFloat);

            return !Precision.AlmostIntersects(maskingBounds, rect);
        }

        private partial class Tick : Circle
        {
            public Tick()
            {
                Size = new Vector2(circle_size / 4);
                Anchor = Anchor.CentreLeft;
                Origin = Anchor.Centre;
                RelativePositionAxes = Axes.X;
            }
        }

        public partial class DragArea : Circle
        {
            private readonly HitObject? hitObject;

            [Resolved]
            private EditorBeatmap beatmap { get; set; } = null!;

            [Resolved]
            private IBeatSnapProvider beatSnapProvider { get; set; } = null!;

            [Resolved]
            private Timeline timeline { get; set; } = null!;

            [Resolved]
            private IEditorChangeHandler? changeHandler { get; set; }

            private ScheduledDelegate? dragOperation;

            public Action<DragEvent?>? OnDragHandled;

            public override bool HandlePositionalInput => hitObject != null;

            public DragArea(HitObject? hitObject)
            {
                this.hitObject = hitObject;

                CornerRadius = circle_size / 2;
                Masking = true;
                Size = new Vector2(circle_size, 1);
                Anchor = Anchor.CentreRight;
                Origin = Anchor.Centre;
                RelativePositionAxes = Axes.X;
                RelativeSizeAxes = Axes.Y;

                InternalChildren = new Drawable[]
                {
                    new Box
                    {
                        RelativeSizeAxes = Axes.Both,
                    }
                };
            }

            protected override void LoadComplete()
            {
                base.LoadComplete();

                updateState();
                FinishTransforms();
            }

            protected override bool OnHover(HoverEvent e)
            {
                updateState();

                return base.OnHover(e);
            }

            protected override void OnHoverLost(HoverLostEvent e)
            {
                updateState();
                base.OnHoverLost(e);
            }

            private bool hasMouseDown;

            protected override bool OnMouseDown(MouseDownEvent e)
            {
                hasMouseDown = true;
                updateState();
                return true;
            }

            protected override void OnMouseUp(MouseUpEvent e)
            {
                hasMouseDown = false;
                updateState();
                base.OnMouseUp(e);
            }

            private void updateState()
            {
                float scale = 0.5f;

                if (hasMouseDown)
                    scale = 0.6f;
                else if (IsHovered)
                    scale = 0.7f;

                this.ScaleTo(scale, 200, Easing.OutQuint);
                this.FadeTo(IsHovered || hasMouseDown ? 1f : 0.9f, 200, Easing.OutQuint);
            }

            protected override bool OnDragStart(DragStartEvent e)
            {
                changeHandler?.BeginChange();
                return true;
            }

            protected override void OnDrag(DragEvent e)
            {
                base.OnDrag(e);

                // schedule is temporary to ensure we don't process multiple times on a single update frame. we need to find a better method of doing this.
                // without it, a hitobject's endtime may not always be in a valid state (ie. sliders, which needs to recompute their path).
                dragOperation?.Cancel();
                dragOperation = Scheduler.Add(() =>
                {
                    OnDragHandled?.Invoke(e);

                    if (timeline.FindSnappedPositionAndTime(e.ScreenSpaceMousePosition).Time is double time)
                    {
                        switch (hitObject)
                        {
                            case IHasRepeats repeatHitObject:
                                double proposedDuration = time - hitObject.StartTime;

                                if (e.CurrentState.Keyboard.ShiftPressed && hitObject is IHasSliderVelocity hasSliderVelocity)
                                {
                                    double newVelocity = hasSliderVelocity.SliderVelocity * (repeatHitObject.Duration / proposedDuration);

                                    if (Precision.AlmostEquals(newVelocity, hasSliderVelocity.SliderVelocity))
                                        return;

                                    hasSliderVelocity.SliderVelocity = newVelocity;
                                    beatmap.Update(hitObject);
                                }
                                else
                                {
                                    // find the number of repeats which can fit in the requested time.
                                    double lengthOfOneRepeat = repeatHitObject.Duration / (repeatHitObject.RepeatCount + 1);
                                    int proposedCount = Math.Max(0, (int)Math.Round(proposedDuration / lengthOfOneRepeat) - 1);

                                    if (proposedCount == repeatHitObject.RepeatCount || lengthOfOneRepeat == 0)
                                        return;

                                    repeatHitObject.RepeatCount = proposedCount;
                                    beatmap.Update(hitObject);
                                }

                                break;

                            case IHasDuration endTimeHitObject:
                                double snappedTime = Math.Max(hitObject.StartTime + beatSnapProvider.GetBeatLengthAtTime(hitObject.StartTime), beatSnapProvider.SnapTime(time));

                                if (endTimeHitObject.EndTime == snappedTime)
                                    return;

                                endTimeHitObject.Duration = snappedTime - hitObject.StartTime;
                                beatmap.Update(hitObject);
                                break;
                        }
                    }
                });
            }

            protected override void OnDragEnd(DragEndEvent e)
            {
                base.OnDragEnd(e);

                dragOperation?.Cancel();
                dragOperation = null;

                changeHandler?.EndChange();
                OnDragHandled?.Invoke(null);
            }
        }

        public partial class Border : ExtendableCircle
        {
            [BackgroundDependencyLoader]
            private void load(OsuColour colours)
            {
                Content.Child.Alpha = 0;
                Content.Child.AlwaysPresent = true;

                Content.BorderColour = colours.Yellow;
                Content.EdgeEffect = new EdgeEffectParameters();
            }
        }

        /// <summary>
        /// A circle with externalised end caps so it can take up the full width of a relative width area.
        /// </summary>
        public partial class ExtendableCircle : CompositeDrawable
        {
            protected readonly Circle Content;

            public override bool ReceivePositionalInputAt(Vector2 screenSpacePos) => Content.ReceivePositionalInputAt(screenSpacePos);

            public override Quad ScreenSpaceDrawQuad => Content.ScreenSpaceDrawQuad;

            public ExtendableCircle()
            {
                Padding = new MarginPadding { Horizontal = -circle_size / 2f };
                InternalChild = Content = new Circle
                {
                    BorderColour = OsuColour.Gray(0.75f),
                    BorderThickness = 4,
                    Masking = true,
                    RelativeSizeAxes = Axes.Both,
                    EdgeEffect = new EdgeEffectParameters
                    {
                        Type = EdgeEffectType.Shadow,
                        Radius = 5,
                        Colour = Color4.Black.Opacity(0.4f)
                    }
                };
            }
        }
    }
}<|MERGE_RESOLUTION|>--- conflicted
+++ resolved
@@ -105,15 +105,11 @@
                         },
                     }
                 },
-<<<<<<< HEAD
                 sampleComponents = new Container
                 {
                     RelativeSizeAxes = Axes.Both,
                 },
                 new SamplePointPiece(Item)
-=======
-                samplePointPiece = new SamplePointPiece(Item)
->>>>>>> f8289927
                 {
                     Anchor = Anchor.BottomLeft,
                     Origin = Anchor.TopCentre,
