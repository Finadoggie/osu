--- conflicted
+++ resolved
@@ -10,26 +10,17 @@
 using osuTK;
 using osuTK.Graphics;
 using osu.Framework.Graphics.Shapes;
-using osu.Game.Screens.Ranking.Types;
 
 namespace osu.Game.Screens.Ranking
 {
-<<<<<<< HEAD
-    public class ResultModeButton : TabItem<IResultType>
-=======
     public class ResultModeButton : TabItem<IResultPageInfo>
->>>>>>> 7e97d37d
     {
         private readonly FontAwesome icon;
         private Color4 activeColour;
         private Color4 inactiveColour;
         private CircularContainer colouredPart;
 
-<<<<<<< HEAD
-        public ResultModeButton(IResultType mode)
-=======
         public ResultModeButton(IResultPageInfo mode)
->>>>>>> 7e97d37d
             : base(mode)
         {
             icon = mode.Icon;
