--- conflicted
+++ resolved
@@ -2,13 +2,10 @@
 // See the LICENCE file in the repository root for full licence text.
 
 using System;
-<<<<<<< HEAD
 using osu.Game.Overlays;
-=======
 using System.Collections.Generic;
 using osu.Framework.Graphics;
 using osu.Game.Graphics.UserInterface;
->>>>>>> b72cf4cd
 using osu.Game.Overlays.Mods;
 using osu.Game.Rulesets.Mods;
 using osuTK.Input;
