// Copyright (c) ppy Pty Ltd <contact@ppy.sh>. Licensed under the MIT Licence.
// See the LICENCE file in the repository root for full licence text.

using System;
using System.Diagnostics;
using System.Threading;
using System.Threading.Tasks;
using JetBrains.Annotations;
using osu.Framework.Allocation;
using osu.Framework.Bindables;
using osu.Framework.Logging;
using osu.Game.Online.Multiplayer;
using osu.Game.Online.RealtimeMultiplayer;
using osu.Game.Scoring;
using osu.Game.Screens.Multi.Play;
<<<<<<< HEAD
using osu.Game.Screens.Play;
=======
using osu.Game.Screens.Play.HUD;
>>>>>>> b29a5e20
using osu.Game.Screens.Ranking;
using osuTK;

namespace osu.Game.Screens.Multi.RealtimeMultiplayer
{
    // Todo: The "room" part of TimeshiftPlayer should be split out into an abstract player class to be inherited instead.
    public class RealtimePlayer : TimeshiftPlayer
    {
        protected override bool PauseOnFocusLost => false;

        // Disallow fails in multiplayer for now.
        protected override bool CheckModsAllowFailure() => false;

        [Resolved]
        private StatefulMultiplayerClient client { get; set; }

        private IBindable<bool> isConnected;

        private readonly TaskCompletionSource<bool> resultsReady = new TaskCompletionSource<bool>();
        private readonly ManualResetEventSlim startedEvent = new ManualResetEventSlim();

<<<<<<< HEAD
        public RealtimePlayer(PlaylistItem playlistItem)
            : base(playlistItem, new PlayerConfiguration
            {
                AllowPause = false,
                AllowRestart = false,
            })
=======
        [CanBeNull]
        private MultiplayerGameplayLeaderboard leaderboard;

        private readonly int[] userIds;

        /// <summary>
        /// Construct a multiplayer player.
        /// </summary>
        /// <param name="playlistItem">The playlist item to be played.</param>
        /// <param name="userIds">The users which are participating in this game.</param>
        public RealtimePlayer(PlaylistItem playlistItem, int[] userIds)
            : base(playlistItem, false)
>>>>>>> b29a5e20
        {
            this.userIds = userIds;
        }

        [BackgroundDependencyLoader]
        private void load()
        {
            if (Token == null)
                return; // Todo: Somehow handle token retrieval failure.

            client.MatchStarted += onMatchStarted;
            client.ResultsReady += onResultsReady;

            isConnected = client.IsConnected.GetBoundCopy();
            isConnected.BindValueChanged(connected =>
            {
                if (!connected.NewValue)
                {
                    // messaging to the user about this disconnect will be provided by the RealtimeMatchSubScreen.
                    failAndBail();
                }
            }, true);

            client.ChangeState(MultiplayerUserState.Loaded)
                  .ContinueWith(task => failAndBail(task.Exception?.Message ?? "Server error"), TaskContinuationOptions.NotOnRanToCompletion);

            if (!startedEvent.Wait(TimeSpan.FromSeconds(30)))
            {
                failAndBail("Failed to start the multiplayer match in time.");
                return;
            }

            Debug.Assert(client.Room != null);

            // todo: this should be implemented via a custom HUD implementation, and correctly masked to the main content area.
            LoadComponentAsync(leaderboard = new MultiplayerGameplayLeaderboard(ScoreProcessor, userIds), HUDOverlay.Add);
        }

        private void failAndBail(string message = null)
        {
            if (!string.IsNullOrEmpty(message))
                Logger.Log(message, LoggingTarget.Runtime, LogLevel.Important);

            startedEvent.Set();
            Schedule(() => PerformExit(false));
        }

        protected override void Update()
        {
            base.Update();
            adjustLeaderboardPosition();
        }

        private void adjustLeaderboardPosition()
        {
            if (leaderboard == null)
                return;

            const float padding = 44; // enough margin to avoid the hit error display.

            leaderboard.Position = new Vector2(
                padding,
                padding + HUDOverlay.TopScoringElementsHeight);
        }

        private void onMatchStarted() => startedEvent.Set();

        private void onResultsReady() => resultsReady.SetResult(true);

        protected override async Task SubmitScore(Score score)
        {
            await base.SubmitScore(score);

            await client.ChangeState(MultiplayerUserState.FinishedPlay);

            // Await up to 30 seconds for results to become available (3 api request timeouts).
            // This is arbitrary just to not leave the player in an essentially deadlocked state if any connection issues occur.
            await Task.WhenAny(resultsReady.Task, Task.Delay(TimeSpan.FromSeconds(30)));
        }

        protected override ResultsScreen CreateResults(ScoreInfo score)
        {
            Debug.Assert(RoomId.Value != null);
            return new RealtimeResultsScreen(score, RoomId.Value.Value, PlaylistItem);
        }

        protected override void Dispose(bool isDisposing)
        {
            base.Dispose(isDisposing);

            if (client != null)
            {
                client.MatchStarted -= onMatchStarted;
                client.ResultsReady -= onResultsReady;
            }
        }
    }
}<|MERGE_RESOLUTION|>--- conflicted
+++ resolved
@@ -13,11 +13,8 @@
 using osu.Game.Online.RealtimeMultiplayer;
 using osu.Game.Scoring;
 using osu.Game.Screens.Multi.Play;
-<<<<<<< HEAD
 using osu.Game.Screens.Play;
-=======
 using osu.Game.Screens.Play.HUD;
->>>>>>> b29a5e20
 using osu.Game.Screens.Ranking;
 using osuTK;
 
@@ -39,14 +36,6 @@
         private readonly TaskCompletionSource<bool> resultsReady = new TaskCompletionSource<bool>();
         private readonly ManualResetEventSlim startedEvent = new ManualResetEventSlim();
 
-<<<<<<< HEAD
-        public RealtimePlayer(PlaylistItem playlistItem)
-            : base(playlistItem, new PlayerConfiguration
-            {
-                AllowPause = false,
-                AllowRestart = false,
-            })
-=======
         [CanBeNull]
         private MultiplayerGameplayLeaderboard leaderboard;
 
@@ -58,8 +47,11 @@
         /// <param name="playlistItem">The playlist item to be played.</param>
         /// <param name="userIds">The users which are participating in this game.</param>
         public RealtimePlayer(PlaylistItem playlistItem, int[] userIds)
-            : base(playlistItem, false)
->>>>>>> b29a5e20
+            : base(playlistItem, new PlayerConfiguration
+            {
+                AllowPause = false,
+                AllowRestart = false,
+            })
         {
             this.userIds = userIds;
         }
