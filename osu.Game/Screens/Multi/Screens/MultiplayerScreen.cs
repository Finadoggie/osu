﻿// Copyright (c) 2007-2018 ppy Pty Ltd <contact@ppy.sh>.
// Licensed under the MIT Licence - https://raw.githubusercontent.com/ppy/osu/master/LICENCE

using osu.Framework.Graphics;
using osu.Framework.Graphics.Containers;
using osu.Framework.Screens;
using osu.Game.Graphics.Containers;

namespace osu.Game.Screens.Multi.Screens
{
    public abstract class MultiplayerScreen : OsuScreen
    {
        protected virtual Container<Drawable> TransitionContent => Content;

        /// <summary>
        /// The type to display in the title of the <see cref="Header"/>.
        /// </summary>
        public virtual string Type => Title;

        protected override void OnEntering(Screen last)
        {
            base.OnEntering(last);

<<<<<<< HEAD
            TransitionContent.MoveToX(200);

            Content.FadeInFromZero(WaveContainer.APPEAR_DURATION, in_easing);
            TransitionContent.FadeInFromZero(WaveContainer.APPEAR_DURATION, in_easing);
            TransitionContent.MoveToX(0, WaveContainer.APPEAR_DURATION, in_easing);
=======
            Content.FadeInFromZero(WaveContainer.APPEAR_DURATION, Easing.OutQuint);
            TransitionContent.FadeInFromZero(WaveContainer.APPEAR_DURATION, Easing.OutQuint);
            TransitionContent.MoveToX(200).MoveToX(0, WaveContainer.APPEAR_DURATION, Easing.OutQuint);
>>>>>>> d1846e61
        }

        protected override bool OnExiting(Screen next)
        {
            Content.FadeOut(WaveContainer.DISAPPEAR_DURATION, Easing.OutQuint);
            TransitionContent.MoveToX(200, WaveContainer.DISAPPEAR_DURATION, Easing.OutQuint);

            return base.OnExiting(next);
        }

        protected override void OnResuming(Screen last)
        {
            base.OnResuming(last);

            Content.FadeIn(WaveContainer.APPEAR_DURATION, Easing.OutQuint);
            TransitionContent.MoveToX(0, WaveContainer.APPEAR_DURATION, Easing.OutQuint);
        }

        protected override void OnSuspending(Screen next)
        {
            base.OnSuspending(next);

            Content.FadeOut(WaveContainer.DISAPPEAR_DURATION, Easing.OutQuint);
            TransitionContent.MoveToX(-200, WaveContainer.DISAPPEAR_DURATION, Easing.OutQuint);
        }
    }
}<|MERGE_RESOLUTION|>--- conflicted
+++ resolved
@@ -21,17 +21,9 @@
         {
             base.OnEntering(last);
 
-<<<<<<< HEAD
-            TransitionContent.MoveToX(200);
-
-            Content.FadeInFromZero(WaveContainer.APPEAR_DURATION, in_easing);
-            TransitionContent.FadeInFromZero(WaveContainer.APPEAR_DURATION, in_easing);
-            TransitionContent.MoveToX(0, WaveContainer.APPEAR_DURATION, in_easing);
-=======
             Content.FadeInFromZero(WaveContainer.APPEAR_DURATION, Easing.OutQuint);
             TransitionContent.FadeInFromZero(WaveContainer.APPEAR_DURATION, Easing.OutQuint);
             TransitionContent.MoveToX(200).MoveToX(0, WaveContainer.APPEAR_DURATION, Easing.OutQuint);
->>>>>>> d1846e61
         }
 
         protected override bool OnExiting(Screen next)
