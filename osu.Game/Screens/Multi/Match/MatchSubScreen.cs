﻿// Copyright (c) ppy Pty Ltd <contact@ppy.sh>. Licensed under the MIT Licence.
// See the LICENCE file in the repository root for full licence text.

using System;
using System.Linq;
using osu.Framework.Allocation;
using osu.Framework.Graphics;
using osu.Framework.Graphics.Containers;
using osu.Framework.Screens;
using osu.Game.Beatmaps;
using osu.Game.Online.Multiplayer;
using osu.Game.Online.Multiplayer.GameTypes;
using osu.Game.Rulesets;
using osu.Game.Screens.Multi.Match.Components;
using osu.Game.Screens.Multi.Play;
using osu.Game.Screens.Play;
using osu.Game.Screens.Select;

namespace osu.Game.Screens.Multi.Match
{
    public class MatchSubScreen : MultiplayerSubScreen
    {
        public override bool AllowBeatmapRulesetChange => false;

        public override string Title => room.RoomID.Value == null ? "New room" : room.Name.Value;
        public override string ShortTitle => "room";

        private readonly RoomBindings bindings = new RoomBindings();

        private readonly MatchLeaderboard leaderboard;

        private readonly Action<Screen> pushGameplayScreen;

        [Cached]
        private readonly Room room;

        [Resolved]
        private BeatmapManager beatmapManager { get; set; }

        public MatchSubScreen(Room room, Action<Screen> pushGameplayScreen)
        {
            this.room = room;
            this.pushGameplayScreen = pushGameplayScreen;

            bindings.Room = room;

            MatchChatDisplay chat;
            Components.Header header;
            Info info;
            GridContainer bottomRow;
            MatchSettingsOverlay settings;

            InternalChildren = new Drawable[]
            {
                new GridContainer
                {
                    RelativeSizeAxes = Axes.Both,
                    Content = new[]
                    {
                        new Drawable[] { header = new Components.Header(room) { Depth = -1 } },
                        new Drawable[] { info = new Info(room) { OnStart = onStart } },
                        new Drawable[]
                        {
                            bottomRow = new GridContainer
                            {
                                RelativeSizeAxes = Axes.Both,
                                Content = new[]
                                {
                                    new Drawable[]
                                    {
                                        leaderboard = new MatchLeaderboard
                                        {
                                            Padding = new MarginPadding
                                            {
                                                Left = 10 + HORIZONTAL_OVERFLOW_PADDING,
                                                Right = 10,
                                                Vertical = 10,
                                            },
                                            RelativeSizeAxes = Axes.Both,
                                            Room = room
                                        },
                                        new Container
                                        {
                                            Padding = new MarginPadding
                                            {
                                                Left = 10,
                                                Right = 10 + HORIZONTAL_OVERFLOW_PADDING,
                                                Vertical = 10,
                                            },
                                            RelativeSizeAxes = Axes.Both,
                                            Child = chat = new MatchChatDisplay(room)
                                            {
                                                RelativeSizeAxes = Axes.Both
                                            }
                                        },
                                    },
                                },
                            }
                        },
                    },
                    RowDimensions = new[]
                    {
                        new Dimension(GridSizeMode.AutoSize),
                        new Dimension(GridSizeMode.AutoSize),
                        new Dimension(GridSizeMode.Distributed),
                    }
                },
                new Container
                {
                    RelativeSizeAxes = Axes.Both,
                    Padding = new MarginPadding { Top = Components.Header.HEIGHT },
                    Child = settings = new MatchSettingsOverlay(room) { RelativeSizeAxes = Axes.Both },
                },
            };

<<<<<<< HEAD
            header.OnRequestSelectBeatmap = () => this.Push(new MatchSongSelect { Selected = addPlaylistItem });
=======
            header.OnRequestSelectBeatmap = () => Push(new MatchSongSelect
            {
                Selected = addPlaylistItem,
                Padding = new MarginPadding { Horizontal = HORIZONTAL_OVERFLOW_PADDING }
            });

>>>>>>> 432bc60d
            header.Tabs.Current.ValueChanged += t =>
            {
                const float fade_duration = 500;
                if (t is SettingsMatchPage)
                {
                    settings.Show();
                    info.FadeOut(fade_duration, Easing.OutQuint);
                    bottomRow.FadeOut(fade_duration, Easing.OutQuint);
                }
                else
                {
                    settings.Hide();
                    info.FadeIn(fade_duration, Easing.OutQuint);
                    bottomRow.FadeIn(fade_duration, Easing.OutQuint);
                }
            };

            chat.Exit += () =>
            {
                if (this.IsCurrentScreen())
                    this.Exit();
            };
        }

        [BackgroundDependencyLoader]
        private void load()
        {
            beatmapManager.ItemAdded += beatmapAdded;
        }

        public override bool OnExiting(IScreen next)
        {
            Manager?.PartRoom();
            return base.OnExiting(next);
        }

        protected override void LoadComplete()
        {
            base.LoadComplete();

            bindings.CurrentBeatmap.BindValueChanged(setBeatmap, true);
            bindings.CurrentRuleset.BindValueChanged(setRuleset, true);
        }

        private void setBeatmap(BeatmapInfo beatmap)
        {
            // Retrieve the corresponding local beatmap, since we can't directly use the playlist's beatmap info
            var localBeatmap = beatmap == null ? null : beatmapManager.QueryBeatmap(b => b.OnlineBeatmapID == beatmap.OnlineBeatmapID);

            Game?.ForcefullySetBeatmap(beatmapManager.GetWorkingBeatmap(localBeatmap));
        }

        private void setRuleset(RulesetInfo ruleset)
        {
            if (ruleset == null)
                return;

            Game?.ForcefullySetRuleset(ruleset);
        }

        private void beatmapAdded(BeatmapSetInfo model, bool existing, bool silent) => Schedule(() =>
        {
            if (Beatmap.Value != beatmapManager.DefaultBeatmap)
                return;

            if (bindings.CurrentBeatmap.Value == null)
                return;

            // Try to retrieve the corresponding local beatmap
            var localBeatmap = beatmapManager.QueryBeatmap(b => b.OnlineBeatmapID == bindings.CurrentBeatmap.Value.OnlineBeatmapID);

            if (localBeatmap != null)
                Game?.ForcefullySetBeatmap(beatmapManager.GetWorkingBeatmap(localBeatmap));
        });

        private void addPlaylistItem(PlaylistItem item)
        {
            bindings.Playlist.Clear();
            bindings.Playlist.Add(item);
        }

        private void onStart()
        {
            Beatmap.Value.Mods.Value = bindings.CurrentMods.Value.ToArray();

            switch (bindings.Type.Value)
            {
                default:
                case GameTypeTimeshift _:
                    pushGameplayScreen?.Invoke(new PlayerLoader(() => new TimeshiftPlayer(room, room.Playlist.First().ID)
                    {
                        Exited = () => leaderboard.RefreshScores()
                    }));
                    break;
            }
        }

        protected override void Dispose(bool isDisposing)
        {
            base.Dispose(isDisposing);

            if (beatmapManager != null)
                beatmapManager.ItemAdded -= beatmapAdded;
        }
    }
}<|MERGE_RESOLUTION|>--- conflicted
+++ resolved
@@ -113,16 +113,12 @@
                 },
             };
 
-<<<<<<< HEAD
-            header.OnRequestSelectBeatmap = () => this.Push(new MatchSongSelect { Selected = addPlaylistItem });
-=======
             header.OnRequestSelectBeatmap = () => Push(new MatchSongSelect
             {
                 Selected = addPlaylistItem,
                 Padding = new MarginPadding { Horizontal = HORIZONTAL_OVERFLOW_PADDING }
             });
 
->>>>>>> 432bc60d
             header.Tabs.Current.ValueChanged += t =>
             {
                 const float fade_duration = 500;
