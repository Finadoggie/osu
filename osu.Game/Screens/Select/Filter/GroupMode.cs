﻿// Copyright (c) ppy Pty Ltd <contact@ppy.sh>. Licensed under the MIT Licence.
// See the LICENCE file in the repository root for full licence text.

using osu.Framework.Localisation;
using osu.Game.Localisation;
using WebBeatmapsStrings = osu.Game.Resources.Localisation.Web.BeatmapsStrings;
using WebSortStrings = osu.Game.Resources.Localisation.Web.SortStrings;

namespace osu.Game.Screens.Select.Filter
{
    public enum GroupMode
    {
        [LocalisableDescription(typeof(SortStrings), nameof(SortStrings.None))]
        None,

        [LocalisableDescription(typeof(WebBeatmapsStrings), nameof(WebBeatmapsStrings.ListingSearchSortingTitle))]
        Title,

        [LocalisableDescription(typeof(WebBeatmapsStrings), nameof(WebBeatmapsStrings.ListingSearchSortingArtist))]
        Artist,

        [LocalisableDescription(typeof(SortStrings), nameof(SortStrings.Author))]
        Author,

        [LocalisableDescription(typeof(WebSortStrings), nameof(WebSortStrings.ArtistTracksBpm))]
        BPM,

        [LocalisableDescription(typeof(SortStrings), nameof(SortStrings.DateAdded))]
        DateAdded,

        [LocalisableDescription(typeof(SortStrings), nameof(SortStrings.DateRanked))]
        DateRanked,

        [LocalisableDescription(typeof(SortStrings), nameof(SortStrings.LastPlayed))]
        LastPlayed,

        [LocalisableDescription(typeof(WebBeatmapsStrings), nameof(WebBeatmapsStrings.ListingSearchSortingDifficulty))]
        Difficulty,

<<<<<<< HEAD
        [LocalisableDescription(typeof(WebSortStrings), nameof(WebSortStrings.ArtistTracksLength))]
=======
        [Description("Last Played")]
        LastPlayed,

        [Description("Length")]
>>>>>>> f1c8b1e1
        Length,

        // [LocalisableDescription(typeof(SortStrings), nameof(SortStrings.MyMaps))]
        // MyMaps,

        // [LocalisableDescription(typeof(WebBeatmapsStrings), nameof(WebBeatmapsStrings.ListingSearchSortingFavourites))]
        // Favourites,

        // [LocalisableDescription(typeof(SortStrings), nameof(SortStrings.Collections))]
        // Collections,

        // todo: pending support (https://github.com/ppy/osu/issues/4917)
        // [LocalisableDescription(typeof(SortStrings), nameof(SortStrings.RankAchieved))]
        // RankAchieved,

        [LocalisableDescription(typeof(SortStrings), nameof(SortStrings.RankedStatus))]
        RankedStatus,

<<<<<<< HEAD
        // added for convenience when changing in this pr: https://github.com/ppy/osu/pull/33889
        // [LocalisableDescription(typeof(SortStrings), nameof(SortStrings.Source))]
        // Source,
=======
        [Description("Source")]
        Source,

        [Description("Title")]
        Title,
>>>>>>> f1c8b1e1
    }
}<|MERGE_RESOLUTION|>--- conflicted
+++ resolved
@@ -1,4 +1,4 @@
-﻿// Copyright (c) ppy Pty Ltd <contact@ppy.sh>. Licensed under the MIT Licence.
+// Copyright (c) ppy Pty Ltd <contact@ppy.sh>. Licensed under the MIT Licence.
 // See the LICENCE file in the repository root for full licence text.
 
 using osu.Framework.Localisation;
@@ -37,14 +37,7 @@
         [LocalisableDescription(typeof(WebBeatmapsStrings), nameof(WebBeatmapsStrings.ListingSearchSortingDifficulty))]
         Difficulty,
 
-<<<<<<< HEAD
         [LocalisableDescription(typeof(WebSortStrings), nameof(WebSortStrings.ArtistTracksLength))]
-=======
-        [Description("Last Played")]
-        LastPlayed,
-
-        [Description("Length")]
->>>>>>> f1c8b1e1
         Length,
 
         // [LocalisableDescription(typeof(SortStrings), nameof(SortStrings.MyMaps))]
@@ -63,16 +56,7 @@
         [LocalisableDescription(typeof(SortStrings), nameof(SortStrings.RankedStatus))]
         RankedStatus,
 
-<<<<<<< HEAD
-        // added for convenience when changing in this pr: https://github.com/ppy/osu/pull/33889
-        // [LocalisableDescription(typeof(SortStrings), nameof(SortStrings.Source))]
-        // Source,
-=======
-        [Description("Source")]
+        [LocalisableDescription(typeof(SortStrings), nameof(SortStrings.Source))]
         Source,
-
-        [Description("Title")]
-        Title,
->>>>>>> f1c8b1e1
     }
 }