--- conflicted
+++ resolved
@@ -117,7 +117,6 @@
                 return null;
             }
 
-<<<<<<< HEAD
             switch (Beatmap?.Status)
             {
                 case BeatmapSetOnlineStatus.Graveyard:
@@ -128,10 +127,7 @@
                     return null;
             }
 
-            if (Scope != BeatmapLeaderboardScope.Global && !api.LocalUser.Value.IsSupporter)
-=======
             if (!api.LocalUser.Value.IsSupporter && (Scope != BeatmapLeaderboardScope.Global || filterMods))
->>>>>>> d80c7f9b
             {
                 PlaceholderState = PlaceholderState.NotSupporter;
                 return null;
