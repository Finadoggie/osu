﻿// Copyright (c) ppy Pty Ltd <contact@ppy.sh>. Licensed under the MIT Licence.
// See the LICENCE file in the repository root for full licence text.

using osuTK;
using osuTK.Graphics;
using osu.Framework.Allocation;
using osu.Framework.Graphics;
using osu.Framework.Graphics.Containers;
using osu.Game.Graphics.Sprites;
using System.Linq;
using osu.Game.Online.API;
using osu.Framework.Graphics.Shapes;
using osu.Framework.Extensions.Color4Extensions;
using osu.Game.Screens.Select.Details;
using osu.Game.Beatmaps;
using osu.Game.Graphics;
using osu.Game.Graphics.Containers;
using osu.Game.Graphics.UserInterface;
using osu.Game.Online.API.Requests;
using osu.Game.Rulesets;
<<<<<<< HEAD
using osu.Game.Online.Chat;
=======
using osu.Game.Online;
>>>>>>> 82fd8b13

namespace osu.Game.Screens.Select
{
    public class BeatmapDetails : Container
    {
        private const float spacing = 10;
        private const float transition_duration = 250;

        private readonly AdvancedStats advanced;
        private readonly UserRatings ratings;
        private readonly MetadataSection description, source, tags;
        private readonly Container failRetryContainer;
        private readonly FailRetryGraph failRetryGraph;
        private readonly LoadingLayer loading;

        [Resolved]
        private IAPIProvider api { get; set; }

        [Resolved]
        private RulesetStore rulesets { get; set; }

        private BeatmapInfo beatmap;

        public BeatmapInfo Beatmap
        {
            get => beatmap;
            set
            {
                if (value == beatmap) return;

                beatmap = value;

                Scheduler.AddOnce(updateStatistics);
            }
        }

        public BeatmapDetails()
        {
            Children = new Drawable[]
            {
                new Box
                {
                    RelativeSizeAxes = Axes.Both,
                    Colour = Color4.Black.Opacity(0.5f),
                },
                new Container
                {
                    RelativeSizeAxes = Axes.Both,
                    Padding = new MarginPadding { Horizontal = spacing },
                    Children = new Drawable[]
                    {
                        new GridContainer
                        {
                            RelativeSizeAxes = Axes.Both,
                            RowDimensions = new[]
                            {
                                new Dimension(GridSizeMode.AutoSize),
                                new Dimension()
                            },
                            Content = new[]
                            {
                                new Drawable[]
                                {
                                    new FillFlowContainer
                                    {
                                        RelativeSizeAxes = Axes.X,
                                        AutoSizeAxes = Axes.Y,
                                        Direction = FillDirection.Horizontal,
                                        Children = new Drawable[]
                                        {
                                            new FillFlowContainer
                                            {
                                                RelativeSizeAxes = Axes.X,
                                                AutoSizeAxes = Axes.Y,
                                                Width = 0.5f,
                                                Spacing = new Vector2(spacing),
                                                Padding = new MarginPadding { Right = spacing / 2 },
                                                Children = new[]
                                                {
                                                    new DetailBox().WithChild(advanced = new AdvancedStats
                                                    {
                                                        RelativeSizeAxes = Axes.X,
                                                        AutoSizeAxes = Axes.Y,
                                                        Padding = new MarginPadding { Horizontal = spacing, Top = spacing * 2, Bottom = spacing },
                                                    }),
                                                    new DetailBox().WithChild(new OnlineViewContainer(string.Empty)
                                                    {
                                                        RelativeSizeAxes = Axes.X,
                                                        Height = 134,
                                                        Padding = new MarginPadding { Horizontal = spacing, Top = spacing },
                                                        Child = ratings = new UserRatings
                                                        {
                                                            RelativeSizeAxes = Axes.Both,
                                                        },
                                                    }),
                                                },
                                            },
                                            new OsuScrollContainer
                                            {
                                                RelativeSizeAxes = Axes.Both,
                                                Width = 0.5f,
                                                ScrollbarVisible = false,
                                                Padding = new MarginPadding { Left = spacing / 2 },
                                                Child = new FillFlowContainer
                                                {
                                                    RelativeSizeAxes = Axes.X,
                                                    AutoSizeAxes = Axes.Y,
                                                    LayoutDuration = transition_duration,
                                                    LayoutEasing = Easing.OutQuad,
                                                    Spacing = new Vector2(spacing * 2),
                                                    Margin = new MarginPadding { Top = spacing * 2 },
                                                    Children = new[]
                                                    {
                                                        description = new MetadataSection("Description"),
                                                        source = new MetadataSection("Source"),
                                                        tags = new MetadataSection("Tags"),
                                                    },
                                                },
                                            },
                                        },
                                    },
                                },
                                new Drawable[]
                                {
                                    failRetryContainer = new OnlineViewContainer("Sign in to view more details")
                                    {
                                        RelativeSizeAxes = Axes.Both,
                                        Children = new Drawable[]
                                        {
<<<<<<< HEAD
                                            description = new MetadataSection(MetadataType.Description),
                                            source = new MetadataSection(MetadataType.Source),
                                            tags = new MetadataSection(MetadataType.Tags),
=======
                                            new OsuSpriteText
                                            {
                                                Text = "Points of Failure",
                                                Font = OsuFont.GetFont(weight: FontWeight.Bold, size: 14),
                                            },
                                            failRetryGraph = new FailRetryGraph
                                            {
                                                RelativeSizeAxes = Axes.Both,
                                                Padding = new MarginPadding { Top = 14 + spacing / 2 },
                                            },
>>>>>>> 82fd8b13
                                        },
                                    },
                                }
                            }
                        },
                    },
                },
                loading = new LoadingLayer(true)
            };
        }

        private void updateStatistics()
        {
            advanced.Beatmap = Beatmap;
            description.Text = Beatmap?.Version;
            source.Text = Beatmap?.Metadata?.Source;
            tags.Text = Beatmap?.Metadata?.Tags;

            // metrics may have been previously fetched
            if (Beatmap?.BeatmapSet?.Metrics != null && Beatmap?.Metrics != null)
            {
                updateMetrics();
                return;
            }

            // for now, let's early abort if an OnlineBeatmapID is not present (should have been populated at import time).
            if (Beatmap?.OnlineBeatmapID == null || api.State.Value == APIState.Offline)
            {
                updateMetrics();
                return;
            }

            var requestedBeatmap = Beatmap;

            var lookup = new GetBeatmapRequest(requestedBeatmap);

            lookup.Success += res =>
            {
                Schedule(() =>
                {
                    if (beatmap != requestedBeatmap)
                        // the beatmap has been changed since we started the lookup.
                        return;

                    var b = res.ToBeatmap(rulesets);

                    if (requestedBeatmap.BeatmapSet == null)
                        requestedBeatmap.BeatmapSet = b.BeatmapSet;
                    else
                        requestedBeatmap.BeatmapSet.Metrics = b.BeatmapSet.Metrics;

                    requestedBeatmap.Metrics = b.Metrics;

                    updateMetrics();
                });
            };

            lookup.Failure += e =>
            {
                Schedule(() =>
                {
                    if (beatmap != requestedBeatmap)
                        // the beatmap has been changed since we started the lookup.
                        return;

                    updateMetrics();
                });
            };

            api.Queue(lookup);
            loading.Show();
        }

        private void updateMetrics()
        {
            var hasRatings = beatmap?.BeatmapSet?.Metrics?.Ratings?.Any() ?? false;
            var hasRetriesFails = (beatmap?.Metrics?.Retries?.Any() ?? false) || (beatmap?.Metrics?.Fails?.Any() ?? false);

            if (hasRatings)
            {
                ratings.Metrics = beatmap.BeatmapSet.Metrics;
                ratings.FadeIn(transition_duration);
            }
            else
            {
                // loading or just has no data server-side.
                ratings.Metrics = new BeatmapSetMetrics { Ratings = new int[10] };
                ratings.FadeTo(0.25f, transition_duration);
            }

            if (hasRetriesFails)
            {
                failRetryGraph.Metrics = beatmap.Metrics;
                failRetryContainer.FadeIn(transition_duration);
            }
            else
            {
                failRetryGraph.Metrics = new BeatmapMetrics
                {
                    Fails = new int[100],
                    Retries = new int[100],
                };
            }

            loading.Hide();
        }

        private class DetailBox : Container
        {
            private readonly Container content;
            protected override Container<Drawable> Content => content;

            public DetailBox()
            {
                RelativeSizeAxes = Axes.X;
                AutoSizeAxes = Axes.Y;

                InternalChildren = new Drawable[]
                {
                    new Box
                    {
                        RelativeSizeAxes = Axes.Both,
                        Colour = Color4.Black.Opacity(0.5f),
                    },
                    content = new Container
                    {
                        RelativeSizeAxes = Axes.X,
                        AutoSizeAxes = Axes.Y,
                    },
                };
            }
        }

        private class MetadataSection : Container
        {
            private readonly FillFlowContainer textContainer;
            private readonly MetadataType type;
            private TextFlowContainer textFlow;
            public MetadataSection(MetadataType type)
            {
<<<<<<< HEAD
                this.type = type;
=======
                Alpha = 0;
>>>>>>> 82fd8b13
                RelativeSizeAxes = Axes.X;
                AutoSizeAxes = Axes.Y;

                InternalChild = textContainer = new FillFlowContainer
                {
                    Alpha = 0,
                    RelativeSizeAxes = Axes.X,
                    AutoSizeAxes = Axes.Y,
                    Spacing = new Vector2(spacing / 2),
                    Children = new Drawable[]
                    {
                        new Container
                        {
                            RelativeSizeAxes = Axes.X,
                            AutoSizeAxes = Axes.Y,
                            Child = new OsuSpriteText
                            {
                                Text = this.type.ToString(),
                                Font = OsuFont.GetFont(weight: FontWeight.Bold, size: 14),
                            },
                        },
                    },
                };
            }

            public string Text
            {
                set
                {
                    if (string.IsNullOrEmpty(value))
                    {
                        this.FadeOut(transition_duration);
                        return;
                    }

                    this.FadeIn(transition_duration);

                    setTextAsync(value);
                }
            }

            private void setTextAsync(string text)
            {
                LoadComponentAsync(new LinkFlowContainer(s => s.Font = s.Font.With(size: 14))
                {
                    RelativeSizeAxes = Axes.X,
                    AutoSizeAxes = Axes.Y,
                    Colour = Color4.White.Opacity(0.75f),
                }, loaded =>
                {
                    textFlow?.Expire();

                    switch (type)
                    {
                        case MetadataType.Tags:
                            string[] tags = text.Split(" ");
                            for (int i = 0; i <= tags.Length - 1; i++)
                            {
                                loaded.AddLink(tags[i], LinkAction.SearchBeatmapSet, tags[i]);

                                if (i != tags.Length - 1)
                                    loaded.AddText(" ");
                            }
                            break;
                        case MetadataType.Source:
                            loaded.AddLink(text, LinkAction.SearchBeatmapSet, text);
                            break;
                        default:
                            loaded.AddText(text);
                            break;
                    }

                    textContainer.Add(textFlow = loaded);

                    // fade in if we haven't yet.
                    textContainer.FadeIn(transition_duration);
                });
            }
        }
    }

    public enum MetadataType
    {
        Tags,
        Source,
        Description,
        Genre,
        Language
    }
}<|MERGE_RESOLUTION|>--- conflicted
+++ resolved
@@ -1,28 +1,25 @@
 ﻿// Copyright (c) ppy Pty Ltd <contact@ppy.sh>. Licensed under the MIT Licence.
 // See the LICENCE file in the repository root for full licence text.
 
-using osuTK;
-using osuTK.Graphics;
+using System.Linq;
 using osu.Framework.Allocation;
+using osu.Framework.Extensions.Color4Extensions;
 using osu.Framework.Graphics;
 using osu.Framework.Graphics.Containers;
-using osu.Game.Graphics.Sprites;
-using System.Linq;
-using osu.Game.Online.API;
 using osu.Framework.Graphics.Shapes;
-using osu.Framework.Extensions.Color4Extensions;
-using osu.Game.Screens.Select.Details;
 using osu.Game.Beatmaps;
 using osu.Game.Graphics;
 using osu.Game.Graphics.Containers;
+using osu.Game.Graphics.Sprites;
 using osu.Game.Graphics.UserInterface;
+using osu.Game.Online;
+using osu.Game.Online.API;
 using osu.Game.Online.API.Requests;
+using osu.Game.Online.Chat;
 using osu.Game.Rulesets;
-<<<<<<< HEAD
-using osu.Game.Online.Chat;
-=======
-using osu.Game.Online;
->>>>>>> 82fd8b13
+using osu.Game.Screens.Select.Details;
+using osuTK;
+using osuTK.Graphics;
 
 namespace osu.Game.Screens.Select
 {
@@ -136,9 +133,9 @@
                                                     Margin = new MarginPadding { Top = spacing * 2 },
                                                     Children = new[]
                                                     {
-                                                        description = new MetadataSection("Description"),
-                                                        source = new MetadataSection("Source"),
-                                                        tags = new MetadataSection("Tags"),
+                                                        description = new MetadataSection(MetadataType.Description),
+                                                        source = new MetadataSection(MetadataType.Source),
+                                                        tags = new MetadataSection(MetadataType.Tags),
                                                     },
                                                 },
                                             },
@@ -152,11 +149,9 @@
                                         RelativeSizeAxes = Axes.Both,
                                         Children = new Drawable[]
                                         {
-<<<<<<< HEAD
                                             description = new MetadataSection(MetadataType.Description),
                                             source = new MetadataSection(MetadataType.Source),
                                             tags = new MetadataSection(MetadataType.Tags),
-=======
                                             new OsuSpriteText
                                             {
                                                 Text = "Points of Failure",
@@ -167,7 +162,6 @@
                                                 RelativeSizeAxes = Axes.Both,
                                                 Padding = new MarginPadding { Top = 14 + spacing / 2 },
                                             },
->>>>>>> 82fd8b13
                                         },
                                     },
                                 }
@@ -306,13 +300,13 @@
             private readonly FillFlowContainer textContainer;
             private readonly MetadataType type;
             private TextFlowContainer textFlow;
+
             public MetadataSection(MetadataType type)
             {
-<<<<<<< HEAD
                 this.type = type;
-=======
+
                 Alpha = 0;
->>>>>>> 82fd8b13
+
                 RelativeSizeAxes = Axes.X;
                 AutoSizeAxes = Axes.Y;
 
@@ -369,6 +363,7 @@
                     {
                         case MetadataType.Tags:
                             string[] tags = text.Split(" ");
+
                             for (int i = 0; i <= tags.Length - 1; i++)
                             {
                                 loaded.AddLink(tags[i], LinkAction.SearchBeatmapSet, tags[i]);
@@ -376,10 +371,13 @@
                                 if (i != tags.Length - 1)
                                     loaded.AddText(" ");
                             }
+
                             break;
+
                         case MetadataType.Source:
                             loaded.AddLink(text, LinkAction.SearchBeatmapSet, text);
                             break;
+
                         default:
                             loaded.AddText(text);
                             break;
