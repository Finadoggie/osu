--- conflicted
+++ resolved
@@ -1,4 +1,3 @@
-<<<<<<< HEAD
 // Copyright (c) 2007-2018 ppy Pty Ltd <contact@ppy.sh>.
 // Licensed under the MIT Licence - https://raw.githubusercontent.com/ppy/osu/master/LICENCE
 
@@ -183,182 +182,4 @@
             }),
         };
     }
-}
-=======
-// Copyright (c) 2007-2018 ppy Pty Ltd <contact@ppy.sh>.
-// Licensed under the MIT Licence - https://raw.githubusercontent.com/ppy/osu/master/LICENCE
-
-using System;
-using osu.Framework.Allocation;
-using osu.Framework.Graphics;
-using osu.Framework.Graphics.Colour;
-using osu.Framework.Graphics.Containers;
-using osu.Framework.Graphics.Cursor;
-using osu.Framework.Graphics.Shapes;
-using osu.Framework.Graphics.Sprites;
-using osu.Framework.Graphics.UserInterface;
-using osu.Framework.Input;
-using osu.Game.Beatmaps;
-using osu.Game.Beatmaps.Drawables;
-using osu.Game.Graphics;
-using osu.Game.Graphics.Backgrounds;
-using osu.Game.Graphics.Sprites;
-using osu.Game.Graphics.UserInterface;
-using OpenTK;
-using OpenTK.Graphics;
-
-namespace osu.Game.Screens.Select.Carousel
-{
-    public class DrawableCarouselBeatmap : DrawableCarouselItem, IHasContextMenu
-    {
-        private readonly BeatmapInfo beatmap;
-
-        private Sprite background;
-
-        private Action<BeatmapInfo> startRequested;
-        private Action<BeatmapInfo> editRequested;
-        private Action<BeatmapInfo> hideRequested;
-
-        private Triangles triangles;
-        private StarCounter starCounter;
-
-        public DrawableCarouselBeatmap(CarouselBeatmap panel) : base(panel)
-        {
-            beatmap = panel.Beatmap;
-            Height *= 0.60f;
-        }
-
-        [BackgroundDependencyLoader(true)]
-        private void load(SongSelect songSelect, BeatmapManager manager)
-        {
-            if (songSelect != null)
-            {
-                startRequested = songSelect.FinaliseSelection;
-                editRequested = songSelect.Edit;
-            }
-
-            if (manager != null)
-                hideRequested = manager.Hide;
-
-            Children = new Drawable[]
-            {
-                background = new Box
-                {
-                    RelativeSizeAxes = Axes.Both,
-                },
-                triangles = new Triangles
-                {
-                    TriangleScale = 2,
-                    RelativeSizeAxes = Axes.Both,
-                    ColourLight = OsuColour.FromHex(@"3a7285"),
-                    ColourDark = OsuColour.FromHex(@"123744")
-                },
-                new FillFlowContainer
-                {
-                    Padding = new MarginPadding(5),
-                    Direction = FillDirection.Horizontal,
-                    AutoSizeAxes = Axes.Both,
-                    Anchor = Anchor.CentreLeft,
-                    Origin = Anchor.CentreLeft,
-                    Children = new Drawable[]
-                    {
-                        new DifficultyIcon(beatmap)
-                        {
-                            Scale = new Vector2(1.8f),
-                        },
-                        new FillFlowContainer
-                        {
-                            Padding = new MarginPadding { Left = 5 },
-                            Direction = FillDirection.Vertical,
-                            AutoSizeAxes = Axes.Both,
-                            Children = new Drawable[]
-                            {
-                                new FillFlowContainer
-                                {
-                                    Direction = FillDirection.Horizontal,
-                                    Spacing = new Vector2(4, 0),
-                                    AutoSizeAxes = Axes.Both,
-                                    Children = new[]
-                                    {
-                                        new OsuSpriteText
-                                        {
-                                            Font = @"Exo2.0-Medium",
-                                            Text = beatmap.Version,
-                                            TextSize = 20,
-                                            Anchor = Anchor.BottomLeft,
-                                            Origin = Anchor.BottomLeft
-                                        },
-                                        new OsuSpriteText
-                                        {
-                                            Font = @"Exo2.0-Medium",
-                                            Text = "mapped by",
-                                            TextSize = 16,
-                                            Anchor = Anchor.BottomLeft,
-                                            Origin = Anchor.BottomLeft
-                                        },
-                                        new OsuSpriteText
-                                        {
-                                            Font = @"Exo2.0-MediumItalic",
-                                            Text = $"{(beatmap.Metadata ?? beatmap.BeatmapSet.Metadata).Author.Username}",
-                                            TextSize = 16,
-                                            Anchor = Anchor.BottomLeft,
-                                            Origin = Anchor.BottomLeft
-                                        },
-                                    }
-                                },
-                                starCounter = new StarCounter
-                                {
-                                    CountStars = (float)beatmap.StarDifficulty,
-                                    Scale = new Vector2(0.8f),
-                                }
-                            }
-                        }
-                    }
-                }
-            };
-        }
-
-        protected override void Selected()
-        {
-            base.Selected();
-
-            background.Colour = ColourInfo.GradientVertical(
-                new Color4(20, 43, 51, 255),
-                new Color4(40, 86, 102, 255));
-
-            triangles.Colour = Color4.White;
-        }
-
-        protected override void Deselected()
-        {
-            base.Deselected();
-
-            background.Colour = new Color4(20, 43, 51, 255);
-            triangles.Colour = OsuColour.Gray(0.5f);
-        }
-
-        protected override bool OnClick(InputState state)
-        {
-            if (Item.State == CarouselItemState.Selected)
-                startRequested?.Invoke(beatmap);
-
-            return base.OnClick(state);
-        }
-
-        protected override void ApplyState()
-        {
-            if (Item.State.Value != CarouselItemState.Collapsed && Alpha == 0)
-                starCounter.ReplayAnimation();
-
-            base.ApplyState();
-        }
-
-        public MenuItem[] ContextMenuItems => new MenuItem[]
-        {
-            new OsuMenuItem("Play", MenuItemType.Highlighted, () => startRequested?.Invoke(beatmap)),
-            new OsuMenuItem("Edit", MenuItemType.Standard, () => editRequested?.Invoke(beatmap)),
-            new OsuMenuItem("Hide", MenuItemType.Destructive, () => hideRequested?.Invoke(beatmap)),
-        };
-    }
-}
->>>>>>> f678ce1b
+}