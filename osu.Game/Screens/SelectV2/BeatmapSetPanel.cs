// Copyright (c) ppy Pty Ltd <contact@ppy.sh>. Licensed under the MIT Licence.
// See the LICENCE file in the repository root for full licence text.

using System.Diagnostics;
using System.Linq;
using osu.Framework.Allocation;
using osu.Framework.Bindables;
using osu.Framework.Graphics;
using osu.Framework.Graphics.Containers;
using osu.Framework.Graphics.Pooling;
using osu.Framework.Graphics.Sprites;
using osu.Framework.Localisation;
using osu.Game.Beatmaps;
using osu.Game.Beatmaps.Drawables;
using osu.Game.Graphics;
using osu.Game.Graphics.Sprites;
using osu.Game.Overlays;
using osuTK;

namespace osu.Game.Screens.SelectV2
{
    public partial class BeatmapSetPanel : PoolableDrawable, ICarouselPanel
    {
        public const float HEIGHT = CarouselItem.DEFAULT_HEIGHT * 1.6f;

        // todo: this should be replaced with information from CarouselItem about how deep is BeatmapPanel in the carousel
        // (i.e. whether it's under a beatmap set that's under a group, or just under a top-level beatmap set).
        private const float set_x_offset = 20f; // constant X offset for beatmap set/standalone panels specifically.

        private const float duration = 500;

<<<<<<< HEAD
        private CarouselPanelPiece panel = null!;
        private BeatmapSetPanelBackground background = null!;

        private OsuSpriteText titleText = null!;
        private OsuSpriteText artistText = null!;
        private Drawable chevronIcon = null!;
        private UpdateBeatmapSetButtonV2 updateButton = null!;
        private BeatmapSetOnlineStatusPill statusPill = null!;
        private DifficultySpectrumDisplay difficultiesDisplay = null!;

        [Resolved]
        private BeatmapCarousel? carousel { get; set; }

        [Resolved]
        private OverlayColourProvider colourProvider { get; set; } = null!;

        [Resolved]
        private BeatmapManager beatmaps { get; set; } = null!;

=======
>>>>>>> a068d88b
        [BackgroundDependencyLoader]
        private void load()
        {
            Anchor = Anchor.TopRight;
            Origin = Anchor.TopRight;
            RelativeSizeAxes = Axes.X;
            Height = HEIGHT;

            InternalChild = panel = new CarouselPanelPiece(set_x_offset)
            {
                Action = onAction,
                Icon = chevronIcon = new Container
                {
                    Size = new Vector2(22),
                    Child = new SpriteIcon
                    {
                        Anchor = Anchor.Centre,
                        Origin = Anchor.Centre,
                        Icon = FontAwesome.Solid.ChevronRight,
                        Size = new Vector2(12),
                        X = 1f,
                        Colour = colourProvider.Background5,
                    },
                },
                Background = background = new BeatmapSetPanelBackground
                {
                    RelativeSizeAxes = Axes.Both,
                },
                Child = new FillFlowContainer
                {
                    AutoSizeAxes = Axes.Both,
                    Direction = FillDirection.Vertical,
                    Padding = new MarginPadding { Top = 7.5f, Left = 15, Bottom = 5 },
                    Children = new Drawable[]
                    {
                        titleText = new OsuSpriteText
                        {
                            Font = OsuFont.GetFont(weight: FontWeight.Bold, size: 22, italics: true),
                        },
                        artistText = new OsuSpriteText
                        {
                            Font = OsuFont.GetFont(weight: FontWeight.SemiBold, size: 17, italics: true),
                        },
                        new FillFlowContainer
                        {
                            Direction = FillDirection.Horizontal,
                            AutoSizeAxes = Axes.Both,
                            Margin = new MarginPadding { Top = 5f },
                            Children = new Drawable[]
                            {
                                updateButton = new UpdateBeatmapSetButtonV2
                                {
                                    Anchor = Anchor.CentreLeft,
                                    Origin = Anchor.CentreLeft,
                                    Margin = new MarginPadding { Right = 5f, Top = -2f },
                                },
                                statusPill = new BeatmapSetOnlineStatusPill
                                {
                                    AutoSizeAxes = Axes.Both,
                                    Origin = Anchor.CentreLeft,
                                    Anchor = Anchor.CentreLeft,
                                    TextSize = 11,
                                    TextPadding = new MarginPadding { Horizontal = 8, Vertical = 2 },
                                    Margin = new MarginPadding { Right = 5f },
                                },
                                difficultiesDisplay = new DifficultySpectrumDisplay
                                {
                                    DotSize = new Vector2(5, 10),
                                    DotSpacing = 2,
                                    Anchor = Anchor.CentreLeft,
                                    Origin = Anchor.CentreLeft,
                                },
                            },
                        }
                    }
                }
            };
        }

        protected override void LoadComplete()
        {
            base.LoadComplete();

            Expanded.BindValueChanged(_ => onExpanded(), true);
            KeyboardSelected.BindValueChanged(k => panel.KeyboardActive.Value = k.NewValue, true);
        }

        private void onExpanded()
        {
            panel.Active.Value = Expanded.Value;
            chevronIcon.ResizeWidthTo(Expanded.Value ? 22 : 0f, duration, Easing.OutQuint);
            chevronIcon.FadeTo(Expanded.Value ? 1f : 0f, duration, Easing.OutQuint);
        }

        protected override void PrepareForUse()
        {
            base.PrepareForUse();

            Debug.Assert(Item != null);

            var beatmapSet = (BeatmapSetInfo)Item.Model;

            // Choice of background image matches BSS implementation (always uses the lowest `beatmap_id` from the set).
            background.Beatmap = beatmaps.GetWorkingBeatmap(beatmapSet.Beatmaps.MinBy(b => b.OnlineID));

            titleText.Text = new RomanisableString(beatmapSet.Metadata.TitleUnicode, beatmapSet.Metadata.Title);
            artistText.Text = new RomanisableString(beatmapSet.Metadata.ArtistUnicode, beatmapSet.Metadata.Artist);
            updateButton.BeatmapSet = beatmapSet;
            statusPill.Status = beatmapSet.Status;
            difficultiesDisplay.BeatmapSet = beatmapSet;

            FinishTransforms(true);
            this.FadeInFromZero(duration, Easing.OutQuint);
        }

        protected override void FreeAfterUse()
        {
            base.FreeAfterUse();

            background.Beatmap = null;
            updateButton.BeatmapSet = null;
            difficultiesDisplay.BeatmapSet = null;
        }

        private void onAction()
        {
<<<<<<< HEAD
            if (carousel != null)
                carousel.CurrentSelection = Item!.Model;
=======
            carousel.Activate(Item!);
            return true;
>>>>>>> a068d88b
        }

        #region ICarouselPanel

        public CarouselItem? Item { get; set; }
        public BindableBool Selected { get; } = new BindableBool();
        public BindableBool Expanded { get; } = new BindableBool();
        public BindableBool KeyboardSelected { get; } = new BindableBool();

        public double DrawYPosition { get; set; }

        public void Activated()
        {
        }

        #endregion
    }
}<|MERGE_RESOLUTION|>--- conflicted
+++ resolved
@@ -29,7 +29,6 @@
 
         private const float duration = 500;
 
-<<<<<<< HEAD
         private CarouselPanelPiece panel = null!;
         private BeatmapSetPanelBackground background = null!;
 
@@ -49,8 +48,6 @@
         [Resolved]
         private BeatmapManager beatmaps { get; set; } = null!;
 
-=======
->>>>>>> a068d88b
         [BackgroundDependencyLoader]
         private void load()
         {
@@ -61,7 +58,7 @@
 
             InternalChild = panel = new CarouselPanelPiece(set_x_offset)
             {
-                Action = onAction,
+                Action = () => carousel?.Activate(Item!),
                 Icon = chevronIcon = new Container
                 {
                     Size = new Vector2(22),
@@ -175,17 +172,6 @@
             difficultiesDisplay.BeatmapSet = null;
         }
 
-        private void onAction()
-        {
-<<<<<<< HEAD
-            if (carousel != null)
-                carousel.CurrentSelection = Item!.Model;
-=======
-            carousel.Activate(Item!);
-            return true;
->>>>>>> a068d88b
-        }
-
         #region ICarouselPanel
 
         public CarouselItem? Item { get; set; }
