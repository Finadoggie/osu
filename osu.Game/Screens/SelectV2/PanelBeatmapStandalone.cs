--- conflicted
+++ resolved
@@ -260,13 +260,7 @@
             if (Item == null)
                 return;
 
-<<<<<<< HEAD
-            var beatmap = (BeatmapInfo)Item.Model;
-
             starDifficultyBindable = difficultyCache.GetBindableDifficulty(beatmap, starDifficultyCancellationSource.Token, SongSelect.DIFFICULTY_CALCULATION_DEBOUNCE);
-=======
-            starDifficultyBindable = difficultyCache.GetBindableDifficulty(beatmap, starDifficultyCancellationSource.Token, SongSelect.SELECTION_DEBOUNCE);
->>>>>>> 0ab3b593
             starDifficultyBindable.BindValueChanged(starDifficulty =>
             {
                 starRatingDisplay.Current.Value = starDifficulty.NewValue;
