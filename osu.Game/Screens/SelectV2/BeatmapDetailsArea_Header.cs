--- conflicted
+++ resolved
@@ -72,36 +72,6 @@
                                 Padding = new MarginPadding { Left = 125, Right = 133 },
                                 Children = new Drawable[]
                                 {
-<<<<<<< HEAD
-                                    selectedModsToggle = new ShearedToggleButton
-                                    {
-                                        Anchor = Anchor.CentreRight,
-                                        Origin = Anchor.CentreRight,
-                                        Text = UserInterfaceStrings.SelectedMods,
-                                        Height = 30f,
-                                    },
-                                    // new Container
-                                    // {
-                                    //     Anchor = Anchor.CentreRight,
-                                    //     Origin = Anchor.CentreRight,
-                                    //     Size = new Vector2(180f, 30f),
-                                    //     Child = new ShearedDropdown<RankingsSort>(@"Sort")
-                                    //     {
-                                    //         Width = 180f,
-                                    //         Items = Enum.GetValues<RankingsSort>(),
-                                    //     },
-                                    // },
-                                    new Container
-                                    {
-                                        Anchor = Anchor.CentreRight,
-                                        Origin = Anchor.CentreRight,
-                                        Size = new Vector2(180f, 30f),
-                                        Child = scopeDropdown = new ScopeDropdown
-                                        {
-                                            Width = 180f,
-                                            Current = { Value = BeatmapLeaderboardScope.Global },
-                                        },
-=======
                                     sortDropdown = new ShearedDropdown<LeaderboardSortMode>("Sort")
                                     {
                                         Anchor = Anchor.TopRight,
@@ -117,7 +87,6 @@
                                         RelativeSizeAxes = Axes.X,
                                         Width = 0.4f,
                                         Current = { Value = BeatmapLeaderboardScope.Global },
->>>>>>> bec0b94a
                                     },
                                 },
                             },
