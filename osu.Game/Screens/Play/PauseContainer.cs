﻿// Copyright (c) ppy Pty Ltd <contact@ppy.sh>. Licensed under the MIT Licence.
// See the LICENCE file in the repository root for full licence text.

using System;
using System.Linq;
using osu.Framework.Allocation;
using osu.Framework.Bindables;
using osu.Framework.Graphics;
using osu.Framework.Graphics.Containers;
using osu.Framework.Timing;
using osu.Game.Graphics;
using osuTK.Graphics;

namespace osu.Game.Screens.Play
{
    /// <summary>
    /// A container which handles pausing children, displaying a pause overlay with choices etc.
    /// This alleviates a lot of the intricate pause logic from being in <see cref="Player"/>
    /// </summary>
    public class PauseContainer : Container
    {
        public readonly BindableBool IsPaused = new BindableBool();

        public Func<bool> CheckCanPause;

        private const double pause_cooldown = 1000;
        private double lastPauseActionTime;

        private readonly PauseOverlay pauseOverlay;

        private readonly Container content;

        protected override Container<Drawable> Content => content;

<<<<<<< HEAD
        public int Retries
        {
            set { pauseOverlay.Retries = value; }
        }
=======
        public int Retries { set => pauseOverlay.Retries = value; }
>>>>>>> 9fa8e6f3

        public bool CanPause => (CheckCanPause?.Invoke() ?? true) && Time.Current >= lastPauseActionTime + pause_cooldown;
        public bool IsResuming { get; private set; }

        public Action OnRetry;
        public Action OnQuit;

        private readonly FramedClock framedClock;
        private readonly DecoupleableInterpolatingFramedClock decoupledClock;

        /// <summary>
        /// Creates a new <see cref="PauseContainer"/>.
        /// </summary>
        /// <param name="framedClock">The gameplay clock. This is the clock that will process frames.</param>
        /// <param name="decoupledClock">The seekable clock. This is the clock that will be paused and resumed.</param>
        public PauseContainer(FramedClock framedClock, DecoupleableInterpolatingFramedClock decoupledClock)
        {
            this.framedClock = framedClock;
            this.decoupledClock = decoupledClock;

            RelativeSizeAxes = Axes.Both;

            AddInternal(content = new Container
            {
                Clock = this.framedClock,
                ProcessCustomClock = false,
                RelativeSizeAxes = Axes.Both
            });

            AddInternal(pauseOverlay = new PauseOverlay
            {
                OnResume = () =>
                {
                    IsResuming = true;
                    this.Delay(400).Schedule(Resume);
                },
                OnRetry = () => OnRetry(),
                OnQuit = () => OnQuit(),
            });
        }

        public void Pause(bool force = false) => Schedule(() => // Scheduled to ensure a stable position in execution order, no matter how it was called.
        {
            if (!CanPause && !force) return;

            if (IsPaused.Value) return;

            // stop the seekable clock (stops the audio eventually)
            decoupledClock.Stop();
            IsPaused.Value = true;

            pauseOverlay.Show();

            lastPauseActionTime = Time.Current;
        });

        public void Resume()
        {
            if (!IsPaused.Value) return;

            IsPaused.Value = false;
            IsResuming = false;
            lastPauseActionTime = Time.Current;

            // Seeking the decoupled clock to its current time ensures that its source clock will be seeked to the same time
            // This accounts for the audio clock source potentially taking time to enter a completely stopped state
            decoupledClock.Seek(decoupledClock.CurrentTime);
            decoupledClock.Start();

            pauseOverlay.Hide();
        }

        private OsuGameBase game;

        [BackgroundDependencyLoader]
        private void load(OsuGameBase game)
        {
            this.game = game;
        }

        protected override void Update()
        {
            // eagerly pause when we lose window focus (if we are locally playing).
            if (!game.IsActive.Value && CanPause)
                Pause();

            if (!IsPaused.Value)
                framedClock.ProcessFrame();

            base.Update();
        }

        public class PauseOverlay : GameplayMenuOverlay
        {
            public Action OnResume;

            public override string Header => "paused";
            public override string Description => "you're not going to do what i think you're going to do, are ya?";

            protected override Action BackAction => () => InternalButtons.Children.First().Click();

            [BackgroundDependencyLoader]
            private void load(OsuColour colours)
            {
                AddButton("Continue", colours.Green, () => OnResume?.Invoke());
                AddButton("Retry", colours.YellowDark, () => OnRetry?.Invoke());
                AddButton("Quit", new Color4(170, 27, 39, 255), () => OnQuit?.Invoke());
            }
        }
    }
}<|MERGE_RESOLUTION|>--- conflicted
+++ resolved
@@ -32,14 +32,10 @@
 
         protected override Container<Drawable> Content => content;
 
-<<<<<<< HEAD
         public int Retries
         {
-            set { pauseOverlay.Retries = value; }
+            set => pauseOverlay.Retries = value;
         }
-=======
-        public int Retries { set => pauseOverlay.Retries = value; }
->>>>>>> 9fa8e6f3
 
         public bool CanPause => (CheckCanPause?.Invoke() ?? true) && Time.Current >= lastPauseActionTime + pause_cooldown;
         public bool IsResuming { get; private set; }
