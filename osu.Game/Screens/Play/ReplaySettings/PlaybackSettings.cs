﻿// Copyright (c) 2007-2017 ppy Pty Ltd <contact@ppy.sh>.
// Licensed under the MIT Licence - https://raw.githubusercontent.com/ppy/osu/master/LICENCE

using osu.Framework.Timing;
using osu.Framework.Configuration;

namespace osu.Game.Screens.Play.ReplaySettings
{
    public class PlaybackSettings : ReplayGroup
    {
        protected override string Title => @"playback";

        private IAdjustableClock adjustableClock;
        public IAdjustableClock AdjustableClock
        {
            set { adjustableClock = value; }
            get { return adjustableClock; }
        }

        private readonly ReplaySliderBar<double> sliderbar;

        public PlaybackSettings()
        {
            Child = sliderbar = new ReplaySliderBar<double>
            {
                LabelText = "Playback speed",
                Bindable = new BindableDouble(1)
                {
<<<<<<< HEAD
                    MinValue = 0.5,
                    MaxValue = 2
                },
=======
                    LabelText = "Playback speed",
                    Bindable = config.GetBindable<double>(OsuSetting.PlaybackSpeed),
                    KeyboardStep = 0.5f
                }
>>>>>>> f91a8202
            };
        }

        protected override void LoadComplete()
        {
            base.LoadComplete();

            if (adjustableClock != null)
            {
                var clockRate = adjustableClock.Rate;
                sliderbar.Bindable.ValueChanged += rateMultiplier => adjustableClock.Rate = clockRate * rateMultiplier;
            }
        }
    }
}
<|MERGE_RESOLUTION|>--- conflicted
+++ resolved
@@ -1,53 +1,42 @@
-﻿// Copyright (c) 2007-2017 ppy Pty Ltd <contact@ppy.sh>.
-// Licensed under the MIT Licence - https://raw.githubusercontent.com/ppy/osu/master/LICENCE
-
-using osu.Framework.Timing;
-using osu.Framework.Configuration;
-
-namespace osu.Game.Screens.Play.ReplaySettings
-{
-    public class PlaybackSettings : ReplayGroup
-    {
-        protected override string Title => @"playback";
-
-        private IAdjustableClock adjustableClock;
-        public IAdjustableClock AdjustableClock
-        {
-            set { adjustableClock = value; }
-            get { return adjustableClock; }
-        }
-
-        private readonly ReplaySliderBar<double> sliderbar;
-
-        public PlaybackSettings()
-        {
-            Child = sliderbar = new ReplaySliderBar<double>
-            {
-                LabelText = "Playback speed",
-                Bindable = new BindableDouble(1)
-                {
-<<<<<<< HEAD
-                    MinValue = 0.5,
-                    MaxValue = 2
-                },
-=======
-                    LabelText = "Playback speed",
-                    Bindable = config.GetBindable<double>(OsuSetting.PlaybackSpeed),
-                    KeyboardStep = 0.5f
-                }
->>>>>>> f91a8202
-            };
-        }
-
-        protected override void LoadComplete()
-        {
-            base.LoadComplete();
-
-            if (adjustableClock != null)
-            {
-                var clockRate = adjustableClock.Rate;
-                sliderbar.Bindable.ValueChanged += rateMultiplier => adjustableClock.Rate = clockRate * rateMultiplier;
-            }
-        }
-    }
-}
+﻿// Copyright (c) 2007-2017 ppy Pty Ltd <contact@ppy.sh>.
+// Licensed under the MIT Licence - https://raw.githubusercontent.com/ppy/osu/master/LICENCE
+
+using osu.Framework.Timing;
+using osu.Framework.Configuration;
+
+namespace osu.Game.Screens.Play.ReplaySettings
+{
+    public class PlaybackSettings : ReplayGroup
+    {
+        protected override string Title => @"playback";
+
+        public IAdjustableClock AdjustableClock { set; get; }
+
+        private readonly ReplaySliderBar<double> sliderbar;
+
+        public PlaybackSettings()
+        {
+            Child = sliderbar = new ReplaySliderBar<double>
+            {
+                LabelText = "Playback speed",
+                Bindable = new BindableDouble
+                {
+                    Default = 1,
+                    MinValue = 0.5,
+                    MaxValue = 2
+                },
+            };
+        }
+
+        protected override void LoadComplete()
+        {
+            base.LoadComplete();
+
+            if (AdjustableClock == null)
+                return;
+
+            var clockRate = AdjustableClock.Rate;
+            sliderbar.Bindable.ValueChanged += rateMultiplier => AdjustableClock.Rate = clockRate * rateMultiplier;
+        }
+    }
+}