--- conflicted
+++ resolved
@@ -121,12 +121,7 @@
 
         public FontAwesome Icon
         {
-<<<<<<< HEAD
-            get { return icon; }
-=======
             get => icon;
->>>>>>> 9fa8e6f3
-
             set
             {
                 if (icon == value) return;
