﻿// Copyright (c) ppy Pty Ltd <contact@ppy.sh>. Licensed under the MIT Licence.
// See the LICENCE file in the repository root for full licence text.

using System;
using System.Threading;
using System.Threading.Tasks;
using osu.Framework.Bindables;
using osu.Framework.Graphics;
using osu.Game.Localisation;
using osu.Game.Online.API.Requests;
using osu.Game.Online.API.Requests.Responses;
using osu.Game.Online.Chat;
using osu.Game.Online.Notifications.WebSocket;
using osu.Game.Tests;
using osu.Game.Users;

namespace osu.Game.Online.API
{
    public partial class DummyAPIAccess : Component, IAPIProvider
    {
        public const int DUMMY_USER_ID = 1001;

        public Bindable<APIUser> LocalUser { get; } = new Bindable<APIUser>(new APIUser
        {
            Username = @"Local user",
            Id = DUMMY_USER_ID,
        });

        public BindableList<APIRelation> Friends { get; } = new BindableList<APIRelation>();

        public Bindable<UserActivity> Activity { get; } = new Bindable<UserActivity>();

        public DummyNotificationsClient NotificationsClient { get; } = new DummyNotificationsClient();
        INotificationsClient IAPIProvider.NotificationsClient => NotificationsClient;

        public Language Language => Language.en;

        public string AccessToken => "token";

        public Guid SessionIdentifier { get; } = Guid.NewGuid();

        /// <seealso cref="APIAccess.IsLoggedIn"/>
        public bool IsLoggedIn => State.Value > APIState.Offline;

        public string ProvidedUsername => LocalUser.Value.Username;

        public string APIEndpointUrl => "http://localhost";

        public string WebsiteRootUrl => "http://localhost";

        public int APIVersion => int.Parse(DateTime.Now.ToString("yyyyMMdd"));

        public Exception? LastLoginError { get; private set; }

        /// <summary>
        /// Provide handling logic for an arbitrary API request.
        /// Should return true is a request was handled. If null or false return, the request will be failed with a <see cref="NotSupportedException"/>.
        /// </summary>
        public Func<APIRequest, bool>? HandleRequest;

        private readonly Bindable<APIState> state = new Bindable<APIState>(APIState.Online);

        private bool shouldFailNextLogin;
        private bool stayConnectingNextLogin;
        private bool requiredSecondFactorAuth = true;

        /// <summary>
        /// The current connectivity state of the API.
        /// </summary>
        public IBindable<APIState> State => state;

        public DummyAPIAccess()
        {
            LocalUser.BindValueChanged(u =>
            {
                u.OldValue?.Activity.UnbindFrom(Activity);
                u.NewValue.Activity.BindTo(Activity);
            }, true);
        }

        public virtual void Queue(APIRequest request)
        {
            request.AttachAPI(this);

            Schedule(() =>
            {
                if (HandleRequest?.Invoke(request) != true)
                {
                    // Noisy so let's silently allow these to succeed.
                    if (request is ChatAckRequest ack)
                    {
                        ack.TriggerSuccess(new ChatAckResponse());
                        return;
                    }

                    request.Fail(new InvalidOperationException($@"{nameof(DummyAPIAccess)} cannot process this request."));
                }
            });
        }

        void IAPIProvider.Schedule(Action action) => base.Schedule(action);

        public void Perform(APIRequest request)
        {
            request.AttachAPI(this);
            HandleRequest?.Invoke(request);
        }

        public Task PerformAsync(APIRequest request)
        {
            request.AttachAPI(this);
            HandleRequest?.Invoke(request);
            return Task.CompletedTask;
        }

        public void Login(string username, string password)
        {
            state.Value = APIState.Connecting;

            if (stayConnectingNextLogin)
            {
                stayConnectingNextLogin = false;
                return;
            }

            if (shouldFailNextLogin)
            {
                LastLoginError = new APIException("Not powerful enough to login.", new ArgumentException(nameof(shouldFailNextLogin)));

                state.Value = APIState.Offline;
                shouldFailNextLogin = false;
                return;
            }

            LastLoginError = null;
            LocalUser.Value = new APIUser
            {
                Username = username,
                Id = DUMMY_USER_ID,
            };

            if (requiredSecondFactorAuth)
            {
                state.Value = APIState.RequiresSecondFactorAuth;
            }
            else
            {
                onSuccessfulLogin();
                requiredSecondFactorAuth = true;
            }
        }

        public void AuthenticateSecondFactor(string code)
        {
            var request = new VerifySessionRequest(code);
            request.Failure += e =>
            {
                state.Value = APIState.RequiresSecondFactorAuth;
                LastLoginError = e;
            };

            state.Value = APIState.Connecting;
            LastLoginError = null;

            request.AttachAPI(this);

            // if no handler installed / handler can't handle verification, just assume that the server would verify for simplicity.
            if (HandleRequest?.Invoke(request) != true)
                onSuccessfulLogin();

            // if a handler did handle this, make sure the verification actually passed.
            if (request.CompletionState == APIRequestCompletionState.Completed)
                onSuccessfulLogin();
        }

        private void onSuccessfulLogin()
        {
            state.Value = APIState.Online;
        }

        public void Logout()
        {
            state.Value = APIState.Offline;
            // must happen after `state.Value` is changed such that subscribers to that bindable's value changes see the correct user.
            // compare: `APIAccess.Logout()`.
            LocalUser.Value = new GuestUser();
        }

<<<<<<< HEAD
=======
        public void UpdateStatistics(UserStatistics newStatistics)
        {
            Statistics.Value = newStatistics;

            if (IsLoggedIn)
                LocalUser.Value.Statistics = newStatistics;
        }

        public void UpdateLocalFriends()
        {
        }

>>>>>>> 78084e33
        public IHubClientConnector? GetHubConnector(string clientName, string endpoint, bool preferMessagePack) => null;

        public IChatClient GetChatClient() => new TestChatClientConnector(this);

        public RegistrationRequest.RegistrationRequestErrors? CreateAccount(string email, string username, string password)
        {
            Thread.Sleep(200);
            return null;
        }

        public void SetState(APIState newState) => state.Value = newState;

        IBindable<APIUser> IAPIProvider.LocalUser => LocalUser;
        IBindableList<APIRelation> IAPIProvider.Friends => Friends;
        IBindable<UserActivity> IAPIProvider.Activity => Activity;

        /// <summary>
        /// Skip 2FA requirement for next login.
        /// </summary>
        public void SkipSecondFactor() => requiredSecondFactorAuth = false;

        /// <summary>
        /// During the next simulated login, the process will fail immediately.
        /// </summary>
        public void FailNextLogin() => shouldFailNextLogin = true;

        /// <summary>
        /// During the next simulated login, the process will pause indefinitely at "connecting".
        /// </summary>
        public void PauseOnConnectingNextLogin() => stayConnectingNextLogin = true;

        protected override void Dispose(bool isDisposing)
        {
            base.Dispose(isDisposing);

            // Ensure (as much as we can) that any pending tasks are run.
            Scheduler.Update();
        }
    }
}<|MERGE_RESOLUTION|>--- conflicted
+++ resolved
@@ -186,21 +186,10 @@
             LocalUser.Value = new GuestUser();
         }
 
-<<<<<<< HEAD
-=======
-        public void UpdateStatistics(UserStatistics newStatistics)
-        {
-            Statistics.Value = newStatistics;
-
-            if (IsLoggedIn)
-                LocalUser.Value.Statistics = newStatistics;
-        }
-
         public void UpdateLocalFriends()
         {
         }
 
->>>>>>> 78084e33
         public IHubClientConnector? GetHubConnector(string clientName, string endpoint, bool preferMessagePack) => null;
 
         public IChatClient GetChatClient() => new TestChatClientConnector(this);
