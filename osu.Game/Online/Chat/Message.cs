<<<<<<< HEAD
// Copyright (c) 2007-2018 ppy Pty Ltd <contact@ppy.sh>.
// Licensed under the MIT Licence - https://raw.githubusercontent.com/ppy/osu/master/LICENCE

using System;
using System.Collections.Generic;
using System.ComponentModel;
using Newtonsoft.Json;
using osu.Game.Users;

namespace osu.Game.Online.Chat
{
    public class Message : IComparable<Message>, IEquatable<Message>
    {
        [JsonProperty(@"message_id")]
        public readonly long? Id;

        //todo: this should be inside sender.
        [JsonProperty(@"sender_id")]
        public int UserId;

        [JsonProperty(@"target_type")]
        public TargetType TargetType;

        [JsonProperty(@"target_id")]
        public long TargetId;

        [JsonProperty(@"is_action")]
        public bool IsAction;

        [JsonProperty(@"timestamp")]
        public DateTimeOffset Timestamp;

        [JsonProperty(@"content")]
        public string Content;

        [JsonProperty(@"sender")]
        public User Sender;

        [JsonConstructor]
        public Message()
        {
        }

        /// <summary>
        /// The text that is displayed in chat.
        /// </summary>
        public string DisplayContent { get; set; }

        /// <summary>
        /// The links found in this message.
        /// </summary>
        /// <remarks>The <see cref="Link"/>s' <see cref="Link.Index"/> and <see cref="Link.Length"/>s are according to <see cref="DisplayContent"/></remarks>
        public List<Link> Links;

        public Message(long? id)
        {
            Id = id;
        }

        public int CompareTo(Message other)
        {
            if (!Id.HasValue)
                return other.Id.HasValue ? 1 : Timestamp.CompareTo(other.Timestamp);
            if (!other.Id.HasValue)
                return -1;

            return Id.Value.CompareTo(other.Id.Value);
        }

        public virtual bool Equals(Message other) => Id == other?.Id;

        // ReSharper disable once ImpureMethodCallOnReadonlyValueField
        public override int GetHashCode() => Id.GetHashCode();
    }

    public enum TargetType
    {
        [Description(@"channel")]
        Channel,
        [Description(@"user")]
        User
    }
}
=======
// Copyright (c) 2007-2018 ppy Pty Ltd <contact@ppy.sh>.
// Licensed under the MIT Licence - https://raw.githubusercontent.com/ppy/osu/master/LICENCE

using System;
using System.Collections.Generic;
using System.ComponentModel;
using Newtonsoft.Json;
using osu.Game.Users;

namespace osu.Game.Online.Chat
{
    public class Message : IComparable<Message>, IEquatable<Message>
    {
        [JsonProperty(@"message_id")]
        public readonly long? Id;

        //todo: this should be inside sender.
        [JsonProperty(@"sender_id")]
        public int UserId;

        [JsonProperty(@"target_type")]
        public TargetType TargetType;

        [JsonProperty(@"target_id")]
        public int TargetId;

        [JsonProperty(@"is_action")]
        public bool IsAction;

        [JsonProperty(@"timestamp")]
        public DateTimeOffset Timestamp;

        [JsonProperty(@"content")]
        public string Content;

        [JsonProperty(@"sender")]
        public User Sender;

        [JsonConstructor]
        public Message()
        {
        }

        /// <summary>
        /// The text that is displayed in chat.
        /// </summary>
        public string DisplayContent { get; set; }

        /// <summary>
        /// The links found in this message.
        /// </summary>
        /// <remarks>The <see cref="Link"/>s' <see cref="Link.Index"/> and <see cref="Link.Length"/>s are according to <see cref="DisplayContent"/></remarks>
        public List<Link> Links;

        public Message(long? id)
        {
            Id = id;
        }

        public int CompareTo(Message other)
        {
            if (!Id.HasValue)
                return other.Id.HasValue ? 1 : Timestamp.CompareTo(other.Timestamp);
            if (!other.Id.HasValue)
                return -1;

            return Id.Value.CompareTo(other.Id.Value);
        }

        public virtual bool Equals(Message other) => Id == other?.Id;

        // ReSharper disable once ImpureMethodCallOnReadonlyValueField
        public override int GetHashCode() => Id.GetHashCode();
    }

    public enum TargetType
    {
        [Description(@"channel")]
        Channel,
        [Description(@"user")]
        User
    }
}
>>>>>>> f59eef07
<|MERGE_RESOLUTION|>--- conflicted
+++ resolved
@@ -1,4 +1,3 @@
-<<<<<<< HEAD
 // Copyright (c) 2007-2018 ppy Pty Ltd <contact@ppy.sh>.
 // Licensed under the MIT Licence - https://raw.githubusercontent.com/ppy/osu/master/LICENCE
 
@@ -81,89 +80,4 @@
         [Description(@"user")]
         User
     }
-}
-=======
-// Copyright (c) 2007-2018 ppy Pty Ltd <contact@ppy.sh>.
-// Licensed under the MIT Licence - https://raw.githubusercontent.com/ppy/osu/master/LICENCE
-
-using System;
-using System.Collections.Generic;
-using System.ComponentModel;
-using Newtonsoft.Json;
-using osu.Game.Users;
-
-namespace osu.Game.Online.Chat
-{
-    public class Message : IComparable<Message>, IEquatable<Message>
-    {
-        [JsonProperty(@"message_id")]
-        public readonly long? Id;
-
-        //todo: this should be inside sender.
-        [JsonProperty(@"sender_id")]
-        public int UserId;
-
-        [JsonProperty(@"target_type")]
-        public TargetType TargetType;
-
-        [JsonProperty(@"target_id")]
-        public int TargetId;
-
-        [JsonProperty(@"is_action")]
-        public bool IsAction;
-
-        [JsonProperty(@"timestamp")]
-        public DateTimeOffset Timestamp;
-
-        [JsonProperty(@"content")]
-        public string Content;
-
-        [JsonProperty(@"sender")]
-        public User Sender;
-
-        [JsonConstructor]
-        public Message()
-        {
-        }
-
-        /// <summary>
-        /// The text that is displayed in chat.
-        /// </summary>
-        public string DisplayContent { get; set; }
-
-        /// <summary>
-        /// The links found in this message.
-        /// </summary>
-        /// <remarks>The <see cref="Link"/>s' <see cref="Link.Index"/> and <see cref="Link.Length"/>s are according to <see cref="DisplayContent"/></remarks>
-        public List<Link> Links;
-
-        public Message(long? id)
-        {
-            Id = id;
-        }
-
-        public int CompareTo(Message other)
-        {
-            if (!Id.HasValue)
-                return other.Id.HasValue ? 1 : Timestamp.CompareTo(other.Timestamp);
-            if (!other.Id.HasValue)
-                return -1;
-
-            return Id.Value.CompareTo(other.Id.Value);
-        }
-
-        public virtual bool Equals(Message other) => Id == other?.Id;
-
-        // ReSharper disable once ImpureMethodCallOnReadonlyValueField
-        public override int GetHashCode() => Id.GetHashCode();
-    }
-
-    public enum TargetType
-    {
-        [Description(@"channel")]
-        Channel,
-        [Description(@"user")]
-        User
-    }
-}
->>>>>>> f59eef07
+}