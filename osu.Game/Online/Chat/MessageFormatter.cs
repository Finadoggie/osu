--- conflicted
+++ resolved
@@ -320,11 +320,8 @@
         JoinMultiplayerMatch,
         Spectate,
         OpenUserProfile,
-<<<<<<< HEAD
         SearchBeatmapSet,
-=======
         OpenWiki,
->>>>>>> 82fd8b13
         Custom,
     }
 
