--- conflicted
+++ resolved
@@ -98,11 +98,7 @@
                 var linkText = m.Groups["link"].Value;
                 var indexLength = linkText.Length;
 
-<<<<<<< HEAD
-                var details = GetLinkDetails(link);
-                result.Links.Add(new Link(link, index, indexLength, details.Action, details.Argument));
-=======
-                var details = getLinkDetails(linkText);
+                var details = GetLinkDetails(linkText);
                 var link = new Link(linkText, index, indexLength, details.Action, details.Argument);
 
                 // sometimes an already-processed formatted link can reduce to a simple URL, too
@@ -110,7 +106,6 @@
                 // therefore we need to check if any of the pre-existing links contains the raw one we found
                 if (result.Links.All(existingLink => !existingLink.Overlaps(link)))
                     result.Links.Add(link);
->>>>>>> 2d807d0d
             }
         }
 
