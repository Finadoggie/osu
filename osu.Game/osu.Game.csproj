﻿<Project Sdk="Microsoft.NET.Sdk">
  <Import Project="..\osu.Game.props" />
  <PropertyGroup Label="Project">
    <TargetFramework>netstandard2.0</TargetFramework>
    <OutputType>Library</OutputType>
    <PlatformTarget>AnyCPU</PlatformTarget>
    <AllowUnsafeBlocks>true</AllowUnsafeBlocks>
    <WarningLevel>0</WarningLevel>
  </PropertyGroup>
  <ItemGroup Label="Service">
    <Service Include="{82a7f48d-3b50-4b1e-b82e-3ada8210c358}" />
  </ItemGroup>
  <ItemGroup Label="Project References">
    <ProjectReference Include="..\osu-resources\osu.Game.Resources\osu.Game.Resources.csproj" />
  </ItemGroup>
  <ItemGroup Label="Package References">
    <PackageReference Include="Humanizer" Version="2.4.2" />
    <PackageReference Include="Microsoft.EntityFrameworkCore.Sqlite" Version="2.1.1" />
    <PackageReference Include="Microsoft.EntityFrameworkCore.Sqlite.Core" Version="2.1.1" />
    <PackageReference Include="Newtonsoft.Json" Version="11.0.2" />
<<<<<<< HEAD
    <PackageReference Include="ppy.osu.Framework" Version="0.0.6500" />
=======
    <PackageReference Include="ppy.osu.Framework" Version="2018.815.0" />
>>>>>>> f806286d
    <PackageReference Include="SharpCompress" Version="0.22.0" />
    <PackageReference Include="NUnit" Version="3.10.1" />
    <PackageReference Include="SharpRaven" Version="2.4.0" />
    <PackageReference Include="System.ComponentModel.Annotations" Version="4.5.0" />
  </ItemGroup>
</Project><|MERGE_RESOLUTION|>--- conflicted
+++ resolved
@@ -18,11 +18,7 @@
     <PackageReference Include="Microsoft.EntityFrameworkCore.Sqlite" Version="2.1.1" />
     <PackageReference Include="Microsoft.EntityFrameworkCore.Sqlite.Core" Version="2.1.1" />
     <PackageReference Include="Newtonsoft.Json" Version="11.0.2" />
-<<<<<<< HEAD
-    <PackageReference Include="ppy.osu.Framework" Version="0.0.6500" />
-=======
     <PackageReference Include="ppy.osu.Framework" Version="2018.815.0" />
->>>>>>> f806286d
     <PackageReference Include="SharpCompress" Version="0.22.0" />
     <PackageReference Include="NUnit" Version="3.10.1" />
     <PackageReference Include="SharpRaven" Version="2.4.0" />
