﻿<Project Sdk="Microsoft.NET.Sdk">
  <PropertyGroup Label="Project">
    <TargetFramework>net8.0</TargetFramework>
    <OutputType>Library</OutputType>
    <AllowUnsafeBlocks>true</AllowUnsafeBlocks>
  </PropertyGroup>
  <PropertyGroup Label="Nuget">
    <Title>osu!</Title>
    <PackageId>ppy.osu.Game</PackageId>
    <Version>0.0.0</Version>
    <PackageIcon>icon.png</PackageIcon>
    <IsPackable>true</IsPackable>
  </PropertyGroup>
  <ItemGroup Label="Icon">
    <None Include="..\assets\lazer-nuget.png">
      <Pack>True</Pack>
      <PackagePath>icon.png</PackagePath>
    </None>
  </ItemGroup>
  <ItemGroup Label="Package References">
    <PackageReference Include="AutoMapper" Version="12.0.1" />
    <PackageReference Include="DiffPlex" Version="1.7.2" />
    <PackageReference Include="HtmlAgilityPack" Version="1.11.59" />
    <PackageReference Include="Humanizer" Version="2.14.1" />
    <PackageReference Include="MessagePack" Version="2.5.140" />
    <PackageReference Include="Microsoft.AspNetCore.SignalR.Client" Version="7.0.15" />
    <PackageReference Include="Microsoft.AspNetCore.SignalR.Protocols.MessagePack" Version="7.0.15" />
    <PackageReference Include="Microsoft.AspNetCore.SignalR.Protocols.NewtonsoftJson" Version="7.0.15" />
    <PackageReference Include="Microsoft.Data.Sqlite.Core" Version="7.0.12" />
    <PackageReference Include="Microsoft.Extensions.Configuration.Abstractions" Version="7.0.0" />
    <PackageReference Include="Microsoft.Toolkit.HighPerformance" Version="7.1.2" />
    <PackageReference Include="Newtonsoft.Json" Version="13.0.3" />
    <PackageReference Include="ppy.LocalisationAnalyser" Version="2024.802.0">
      <PrivateAssets>all</PrivateAssets>
      <IncludeAssets>runtime; build; native; contentfiles; analyzers; buildtransitive</IncludeAssets>
    </PackageReference>
    <PackageReference Include="Realm" Version="11.5.0" />
<<<<<<< HEAD
    <PackageReference Include="ppy.osu.Framework" Version="2024.802.0" />
    <PackageReference Include="ppy.osu.Game.Resources" Version="2024.810.0" />
=======
    <PackageReference Include="ppy.osu.Framework" Version="2024.809.2" />
    <PackageReference Include="ppy.osu.Game.Resources" Version="2024.802.0" />
>>>>>>> dbd2e2e9
    <PackageReference Include="Sentry" Version="4.3.0" />
    <!-- Held back due to 0.34.0 failing AOT compilation on ZstdSharp.dll dependency. -->
    <PackageReference Include="SharpCompress" Version="0.36.0" />
    <PackageReference Include="NUnit" Version="3.14.0" />
    <PackageReference Include="SQLitePCLRaw.bundle_e_sqlite3" Version="2.1.8" />
    <PackageReference Include="System.ComponentModel.Annotations" Version="5.0.0" />
    <PackageReference Include="TagLibSharp" Version="2.3.0" />

    <!-- Required since Veldrid references a library that depends on Microsoft.DotNet.PlatformAbstractions (2.0.3), which doesn't play nice with Realm. -->
    <PackageReference Include="System.IO.FileSystem.Primitives" Version="4.3.0" />
    <PackageReference Include="System.Runtime.InteropServices" Version="4.3.0" />
    <PackageReference Include="System.Runtime.Handles" Version="4.3.0" />
  </ItemGroup>
</Project><|MERGE_RESOLUTION|>--- conflicted
+++ resolved
@@ -35,13 +35,8 @@
       <IncludeAssets>runtime; build; native; contentfiles; analyzers; buildtransitive</IncludeAssets>
     </PackageReference>
     <PackageReference Include="Realm" Version="11.5.0" />
-<<<<<<< HEAD
-    <PackageReference Include="ppy.osu.Framework" Version="2024.802.0" />
+    <PackageReference Include="ppy.osu.Framework" Version="2024.809.2" />
     <PackageReference Include="ppy.osu.Game.Resources" Version="2024.810.0" />
-=======
-    <PackageReference Include="ppy.osu.Framework" Version="2024.809.2" />
-    <PackageReference Include="ppy.osu.Game.Resources" Version="2024.802.0" />
->>>>>>> dbd2e2e9
     <PackageReference Include="Sentry" Version="4.3.0" />
     <!-- Held back due to 0.34.0 failing AOT compilation on ZstdSharp.dll dependency. -->
     <PackageReference Include="SharpCompress" Version="0.36.0" />
