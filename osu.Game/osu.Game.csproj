--- conflicted
+++ resolved
@@ -36,13 +36,8 @@
       <IncludeAssets>runtime; build; native; contentfiles; analyzers; buildtransitive</IncludeAssets>
     </PackageReference>
     <PackageReference Include="Realm" Version="10.8.0" />
-<<<<<<< HEAD
-    <PackageReference Include="ppy.osu.Framework" Version="2022.126.0" />
+    <PackageReference Include="ppy.osu.Framework" Version="2022.128.0" />
     <PackageReference Include="ppy.osu.Game.Resources" Version="2022.202.0" />
-=======
-    <PackageReference Include="ppy.osu.Framework" Version="2022.128.0" />
-    <PackageReference Include="ppy.osu.Game.Resources" Version="2022.115.0" />
->>>>>>> 6d962e79
     <PackageReference Include="Sentry" Version="3.13.0" />
     <PackageReference Include="SharpCompress" Version="0.30.1" />
     <PackageReference Include="NUnit" Version="3.13.2" />
