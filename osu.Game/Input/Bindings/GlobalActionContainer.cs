// Copyright (c) ppy Pty Ltd <contact@ppy.sh>. Licensed under the MIT Licence.
// See the LICENCE file in the repository root for full licence text.

using System;
using System.Collections.Generic;
using System.Linq;
using osu.Framework.Input;
using osu.Framework.Input.Bindings;
using osu.Framework.Input.Events;
using osu.Framework.Localisation;
using osu.Game.Localisation;

namespace osu.Game.Input.Bindings
{
    public partial class GlobalActionContainer : DatabasedKeyBindingContainer<GlobalAction>, IHandleGlobalKeyboardInput, IKeyBindingHandler<GlobalAction>
    {
        protected override bool Prioritised => true;

        private readonly IKeyBindingHandler<GlobalAction>? handler;

        public GlobalActionContainer(OsuGameBase? game)
            : base(matchingMode: KeyCombinationMatchingMode.Modifiers)
        {
            if (game is IKeyBindingHandler<GlobalAction> h)
                handler = h;
        }

        /// <summary>
        /// All default key bindings across all categories, ordered with highest priority first.
        /// </summary>
        /// <remarks>
        /// IMPORTANT: Take care when changing order of the items in the enumerable.
        /// It is used to decide the order of precedence, with the earlier items having higher precedence.
        /// </remarks>
        public override IEnumerable<IKeyBinding> DefaultKeyBindings => globalKeyBindings
                                                                       .Concat(editorKeyBindings)
                                                                       .Concat(editorTestPlayKeyBindings)
                                                                       .Concat(inGameKeyBindings)
                                                                       .Concat(replayKeyBindings)
                                                                       .Concat(songSelectKeyBindings)
                                                                       .Concat(audioControlKeyBindings)
                                                                       // Overlay bindings may conflict with more local cases like the editor so they are checked last.
                                                                       // It has generally been agreed on that local screens like the editor should have priority,
                                                                       // based on such usages potentially requiring a lot more key bindings that may be "shared" with global ones.
                                                                       .Concat(overlayKeyBindings);

        public static IEnumerable<KeyBinding> GetDefaultBindingsFor(GlobalActionCategory category)
        {
            switch (category)
            {
                case GlobalActionCategory.General:
                    return globalKeyBindings;

                case GlobalActionCategory.Editor:
                    return editorKeyBindings;

                case GlobalActionCategory.InGame:
                    return inGameKeyBindings;

                case GlobalActionCategory.Replay:
                    return replayKeyBindings;

                case GlobalActionCategory.SongSelect:
                    return songSelectKeyBindings;

                case GlobalActionCategory.AudioControl:
                    return audioControlKeyBindings;

                case GlobalActionCategory.Overlays:
                    return overlayKeyBindings;

                case GlobalActionCategory.EditorTestPlay:
                    return editorTestPlayKeyBindings;

                default:
                    throw new ArgumentOutOfRangeException(nameof(category), category, $"Unexpected {nameof(GlobalActionCategory)}");
            }
        }

        public static IEnumerable<GlobalAction> GetGlobalActionsFor(GlobalActionCategory category)
            => GetDefaultBindingsFor(category).Select(binding => binding.Action).Cast<GlobalAction>().Distinct();

        public bool OnPressed(KeyBindingPressEvent<GlobalAction> e) => handler?.OnPressed(e) == true;

        public void OnReleased(KeyBindingReleaseEvent<GlobalAction> e) => handler?.OnReleased(e);

        private static IEnumerable<KeyBinding> globalKeyBindings => new[]
        {
            new KeyBinding(InputKey.Up, GlobalAction.SelectPrevious),
            new KeyBinding(InputKey.Down, GlobalAction.SelectNext),

            new KeyBinding(InputKey.Left, GlobalAction.SelectPreviousGroup),
            new KeyBinding(InputKey.Right, GlobalAction.SelectNextGroup),

            new KeyBinding(InputKey.Space, GlobalAction.Select),
            new KeyBinding(InputKey.Enter, GlobalAction.Select),
            new KeyBinding(InputKey.KeypadEnter, GlobalAction.Select),

            new KeyBinding(InputKey.Escape, GlobalAction.Back),
            new KeyBinding(InputKey.ExtraMouseButton1, GlobalAction.Back),

            new KeyBinding(new[] { InputKey.Alt, InputKey.Home }, GlobalAction.Home),

            new KeyBinding(new[] { InputKey.Control, InputKey.Shift, InputKey.F }, GlobalAction.ToggleFPSDisplay),
            new KeyBinding(new[] { InputKey.Control, InputKey.T }, GlobalAction.ToggleToolbar),
            new KeyBinding(new[] { InputKey.Control, InputKey.Shift, InputKey.S }, GlobalAction.ToggleSkinEditor),

            new KeyBinding(new[] { InputKey.Control, InputKey.Alt, InputKey.R }, GlobalAction.ResetInputSettings),

            new KeyBinding(new[] { InputKey.Control, InputKey.Shift, InputKey.R }, GlobalAction.RandomSkin),

            new KeyBinding(InputKey.F10, GlobalAction.ToggleGameplayMouseButtons),
            new KeyBinding(InputKey.F12, GlobalAction.TakeScreenshot),
        };

        private static IEnumerable<KeyBinding> overlayKeyBindings => new[]
        {
            new KeyBinding(InputKey.F8, GlobalAction.ToggleChat),
            new KeyBinding(InputKey.F6, GlobalAction.ToggleNowPlaying),
            new KeyBinding(InputKey.F9, GlobalAction.ToggleSocial),
            new KeyBinding(new[] { InputKey.Control, InputKey.B }, GlobalAction.ToggleBeatmapListing),
            new KeyBinding(new[] { InputKey.Control, InputKey.O }, GlobalAction.ToggleSettings),
            new KeyBinding(new[] { InputKey.Control, InputKey.N }, GlobalAction.ToggleNotifications),
            new KeyBinding(new[] { InputKey.Control, InputKey.P }, GlobalAction.ToggleProfile),
        };

        private static IEnumerable<KeyBinding> editorKeyBindings => new[]
        {
            new KeyBinding(new[] { InputKey.F1 }, GlobalAction.EditorComposeMode),
            new KeyBinding(new[] { InputKey.F2 }, GlobalAction.EditorDesignMode),
            new KeyBinding(new[] { InputKey.F3 }, GlobalAction.EditorTimingMode),
            new KeyBinding(new[] { InputKey.F4 }, GlobalAction.EditorSetupMode),
            new KeyBinding(new[] { InputKey.Control, InputKey.Shift, InputKey.A }, GlobalAction.EditorVerifyMode),
            new KeyBinding(new[] { InputKey.Control, InputKey.D }, GlobalAction.EditorCloneSelection),
            new KeyBinding(new[] { InputKey.J }, GlobalAction.EditorNudgeLeft),
            new KeyBinding(new[] { InputKey.K }, GlobalAction.EditorNudgeRight),
            new KeyBinding(new[] { InputKey.G }, GlobalAction.EditorCycleGridDisplayMode),
            new KeyBinding(new[] { InputKey.F5 }, GlobalAction.EditorTestGameplay),
            new KeyBinding(new[] { InputKey.T }, GlobalAction.EditorTapForBPM),
            new KeyBinding(new[] { InputKey.Control, InputKey.H }, GlobalAction.EditorFlipHorizontally),
            new KeyBinding(new[] { InputKey.Control, InputKey.J }, GlobalAction.EditorFlipVertically),
            new KeyBinding(new[] { InputKey.Control, InputKey.Alt, InputKey.MouseWheelDown }, GlobalAction.EditorDecreaseDistanceSpacing),
            new KeyBinding(new[] { InputKey.Control, InputKey.Alt, InputKey.MouseWheelUp }, GlobalAction.EditorIncreaseDistanceSpacing),
            // Framework automatically converts wheel up/down to left/right when shift is held.
            // See https://github.com/ppy/osu-framework/blob/master/osu.Framework/Input/StateChanges/MouseScrollRelativeInput.cs#L37-L38.
            new KeyBinding(new[] { InputKey.Control, InputKey.Shift, InputKey.MouseWheelRight }, GlobalAction.EditorCyclePreviousBeatSnapDivisor),
            new KeyBinding(new[] { InputKey.Control, InputKey.Shift, InputKey.MouseWheelLeft }, GlobalAction.EditorCycleNextBeatSnapDivisor),
            new KeyBinding(new[] { InputKey.Control, InputKey.R }, GlobalAction.EditorToggleRotateControl),
            new KeyBinding(new[] { InputKey.Control, InputKey.E }, GlobalAction.EditorToggleScaleControl),
        };

        private static IEnumerable<KeyBinding> editorTestPlayKeyBindings => new[]
        {
            new KeyBinding(new[] { InputKey.Tab }, GlobalAction.EditorTestPlayToggleAutoplay),
            new KeyBinding(new[] { InputKey.Control, InputKey.P }, GlobalAction.EditorTestPlayToggleQuickPause),
            new KeyBinding(new[] { InputKey.F1 }, GlobalAction.EditorTestPlayQuickExitToInitialTime),
            new KeyBinding(new[] { InputKey.F2 }, GlobalAction.EditorTestPlayQuickExitToCurrentTime),
        };

        private static IEnumerable<KeyBinding> inGameKeyBindings => new[]
        {
            new KeyBinding(InputKey.Space, GlobalAction.SkipCutscene),
            new KeyBinding(InputKey.ExtraMouseButton2, GlobalAction.SkipCutscene),
            new KeyBinding(InputKey.Tilde, GlobalAction.QuickRetry),
            new KeyBinding(new[] { InputKey.Control, InputKey.R }, GlobalAction.QuickRetry),
            new KeyBinding(new[] { InputKey.Control, InputKey.Tilde }, GlobalAction.QuickExit),
            new KeyBinding(new[] { InputKey.F3 }, GlobalAction.DecreaseScrollSpeed),
            new KeyBinding(new[] { InputKey.F4 }, GlobalAction.IncreaseScrollSpeed),
            new KeyBinding(new[] { InputKey.Shift, InputKey.Tab }, GlobalAction.ToggleInGameInterface),
            new KeyBinding(InputKey.Tab, GlobalAction.ToggleInGameLeaderboard),
            new KeyBinding(InputKey.MouseMiddle, GlobalAction.PauseGameplay),
            new KeyBinding(InputKey.Control, GlobalAction.HoldForHUD),
            new KeyBinding(InputKey.Enter, GlobalAction.ToggleChatFocus),
            new KeyBinding(InputKey.F1, GlobalAction.SaveReplay),
            new KeyBinding(InputKey.F2, GlobalAction.ExportReplay),
            new KeyBinding(InputKey.Plus, GlobalAction.IncreaseOffset),
            new KeyBinding(InputKey.Minus, GlobalAction.DecreaseOffset),
        };

        private static IEnumerable<KeyBinding> replayKeyBindings => new[]
        {
            new KeyBinding(InputKey.Space, GlobalAction.TogglePauseReplay),
            new KeyBinding(InputKey.MouseMiddle, GlobalAction.TogglePauseReplay),
            new KeyBinding(InputKey.Left, GlobalAction.SeekReplayBackward),
            new KeyBinding(InputKey.Right, GlobalAction.SeekReplayForward),
            new KeyBinding(InputKey.Comma, GlobalAction.StepReplayBackward),
            new KeyBinding(InputKey.Period, GlobalAction.StepReplayForward),
            new KeyBinding(new[] { InputKey.Control, InputKey.H }, GlobalAction.ToggleReplaySettings),
        };

        private static IEnumerable<KeyBinding> songSelectKeyBindings => new[]
        {
            new KeyBinding(InputKey.F1, GlobalAction.ToggleModSelection),
            new KeyBinding(InputKey.F2, GlobalAction.SelectNextRandom),
            new KeyBinding(new[] { InputKey.Shift, InputKey.F2 }, GlobalAction.SelectPreviousRandom),
            new KeyBinding(InputKey.F3, GlobalAction.ToggleBeatmapOptions),
            new KeyBinding(InputKey.BackSpace, GlobalAction.DeselectAllMods),
            new KeyBinding(new[] { InputKey.Control, InputKey.Up }, GlobalAction.IncreaseModSpeed),
            new KeyBinding(new[] { InputKey.Control, InputKey.Down }, GlobalAction.DecreaseModSpeed),
        };

        private static IEnumerable<KeyBinding> audioControlKeyBindings => new[]
        {
            new KeyBinding(new[] { InputKey.Alt, InputKey.Up }, GlobalAction.IncreaseVolume),
            new KeyBinding(new[] { InputKey.Alt, InputKey.Down }, GlobalAction.DecreaseVolume),

            new KeyBinding(new[] { InputKey.Alt, InputKey.Left }, GlobalAction.PreviousVolumeMeter),
            new KeyBinding(new[] { InputKey.Alt, InputKey.Right }, GlobalAction.NextVolumeMeter),

            new KeyBinding(new[] { InputKey.Control, InputKey.F4 }, GlobalAction.ToggleMute),

            new KeyBinding(InputKey.TrackPrevious, GlobalAction.MusicPrev),
            new KeyBinding(InputKey.F1, GlobalAction.MusicPrev),
            new KeyBinding(InputKey.TrackNext, GlobalAction.MusicNext),
            new KeyBinding(InputKey.F5, GlobalAction.MusicNext),
            new KeyBinding(InputKey.PlayPause, GlobalAction.MusicPlay),
            new KeyBinding(InputKey.F3, GlobalAction.MusicPlay)
        };
    }

    public enum GlobalAction
    {
        [LocalisableDescription(typeof(GlobalActionKeyBindingStrings), nameof(GlobalActionKeyBindingStrings.ToggleChat))]
        ToggleChat,

        [LocalisableDescription(typeof(GlobalActionKeyBindingStrings), nameof(GlobalActionKeyBindingStrings.ToggleSocial))]
        ToggleSocial,

        [LocalisableDescription(typeof(GlobalActionKeyBindingStrings), nameof(GlobalActionKeyBindingStrings.ResetInputSettings))]
        ResetInputSettings,

        [LocalisableDescription(typeof(GlobalActionKeyBindingStrings), nameof(GlobalActionKeyBindingStrings.ToggleToolbar))]
        ToggleToolbar,

        [LocalisableDescription(typeof(GlobalActionKeyBindingStrings), nameof(GlobalActionKeyBindingStrings.ToggleSettings))]
        ToggleSettings,

        [LocalisableDescription(typeof(GlobalActionKeyBindingStrings), nameof(GlobalActionKeyBindingStrings.ToggleBeatmapListing))]
        ToggleBeatmapListing,

        [LocalisableDescription(typeof(GlobalActionKeyBindingStrings), nameof(GlobalActionKeyBindingStrings.IncreaseVolume))]
        IncreaseVolume,

        [LocalisableDescription(typeof(GlobalActionKeyBindingStrings), nameof(GlobalActionKeyBindingStrings.DecreaseVolume))]
        DecreaseVolume,

        [LocalisableDescription(typeof(GlobalActionKeyBindingStrings), nameof(GlobalActionKeyBindingStrings.ToggleMute))]
        ToggleMute,

        [LocalisableDescription(typeof(GlobalActionKeyBindingStrings), nameof(GlobalActionKeyBindingStrings.SkipCutscene))]
        SkipCutscene,

        [LocalisableDescription(typeof(GlobalActionKeyBindingStrings), nameof(GlobalActionKeyBindingStrings.QuickRetry))]
        QuickRetry,

        [LocalisableDescription(typeof(GlobalActionKeyBindingStrings), nameof(GlobalActionKeyBindingStrings.TakeScreenshot))]
        TakeScreenshot,

        [LocalisableDescription(typeof(GlobalActionKeyBindingStrings), nameof(GlobalActionKeyBindingStrings.ToggleGameplayMouseButtons))]
        ToggleGameplayMouseButtons,

        [LocalisableDescription(typeof(GlobalActionKeyBindingStrings), nameof(GlobalActionKeyBindingStrings.Back))]
        Back,

        [LocalisableDescription(typeof(GlobalActionKeyBindingStrings), nameof(GlobalActionKeyBindingStrings.IncreaseScrollSpeed))]
        IncreaseScrollSpeed,

        [LocalisableDescription(typeof(GlobalActionKeyBindingStrings), nameof(GlobalActionKeyBindingStrings.DecreaseScrollSpeed))]
        DecreaseScrollSpeed,

        [LocalisableDescription(typeof(GlobalActionKeyBindingStrings), nameof(GlobalActionKeyBindingStrings.Select))]
        Select,

        [LocalisableDescription(typeof(GlobalActionKeyBindingStrings), nameof(GlobalActionKeyBindingStrings.QuickExit))]
        QuickExit,

        [LocalisableDescription(typeof(GlobalActionKeyBindingStrings), nameof(GlobalActionKeyBindingStrings.MusicNext))]
        MusicNext,

        [LocalisableDescription(typeof(GlobalActionKeyBindingStrings), nameof(GlobalActionKeyBindingStrings.MusicPrev))]
        MusicPrev,

        [LocalisableDescription(typeof(GlobalActionKeyBindingStrings), nameof(GlobalActionKeyBindingStrings.MusicPlay))]
        MusicPlay,

        [LocalisableDescription(typeof(GlobalActionKeyBindingStrings), nameof(GlobalActionKeyBindingStrings.ToggleNowPlaying))]
        ToggleNowPlaying,

        [LocalisableDescription(typeof(GlobalActionKeyBindingStrings), nameof(GlobalActionKeyBindingStrings.SelectPrevious))]
        SelectPrevious,

        [LocalisableDescription(typeof(GlobalActionKeyBindingStrings), nameof(GlobalActionKeyBindingStrings.SelectNext))]
        SelectNext,

        [LocalisableDescription(typeof(GlobalActionKeyBindingStrings), nameof(GlobalActionKeyBindingStrings.Home))]
        Home,

        [LocalisableDescription(typeof(GlobalActionKeyBindingStrings), nameof(GlobalActionKeyBindingStrings.ToggleNotifications))]
        ToggleNotifications,

        [LocalisableDescription(typeof(GlobalActionKeyBindingStrings), nameof(GlobalActionKeyBindingStrings.PauseGameplay))]
        PauseGameplay,

        [LocalisableDescription(typeof(GlobalActionKeyBindingStrings), nameof(GlobalActionKeyBindingStrings.EditorSetupMode))]
        EditorSetupMode,

        [LocalisableDescription(typeof(GlobalActionKeyBindingStrings), nameof(GlobalActionKeyBindingStrings.EditorComposeMode))]
        EditorComposeMode,

        [LocalisableDescription(typeof(GlobalActionKeyBindingStrings), nameof(GlobalActionKeyBindingStrings.EditorDesignMode))]
        EditorDesignMode,

        [LocalisableDescription(typeof(GlobalActionKeyBindingStrings), nameof(GlobalActionKeyBindingStrings.EditorTimingMode))]
        EditorTimingMode,

        [LocalisableDescription(typeof(GlobalActionKeyBindingStrings), nameof(GlobalActionKeyBindingStrings.HoldForHUD))]
        HoldForHUD,

        [LocalisableDescription(typeof(GlobalActionKeyBindingStrings), nameof(GlobalActionKeyBindingStrings.RandomSkin))]
        RandomSkin,

        [LocalisableDescription(typeof(GlobalActionKeyBindingStrings), nameof(GlobalActionKeyBindingStrings.TogglePauseReplay))]
        TogglePauseReplay,

        [LocalisableDescription(typeof(GlobalActionKeyBindingStrings), nameof(GlobalActionKeyBindingStrings.ToggleInGameInterface))]
        ToggleInGameInterface,

        [LocalisableDescription(typeof(GlobalActionKeyBindingStrings), nameof(GlobalActionKeyBindingStrings.ToggleModSelection))]
        ToggleModSelection,

        [LocalisableDescription(typeof(GlobalActionKeyBindingStrings), nameof(GlobalActionKeyBindingStrings.SelectNextRandom))]
        SelectNextRandom,

        [LocalisableDescription(typeof(GlobalActionKeyBindingStrings), nameof(GlobalActionKeyBindingStrings.SelectPreviousRandom))]
        SelectPreviousRandom,

        [LocalisableDescription(typeof(GlobalActionKeyBindingStrings), nameof(GlobalActionKeyBindingStrings.ToggleBeatmapOptions))]
        ToggleBeatmapOptions,

        [LocalisableDescription(typeof(GlobalActionKeyBindingStrings), nameof(GlobalActionKeyBindingStrings.EditorVerifyMode))]
        EditorVerifyMode,

        [LocalisableDescription(typeof(GlobalActionKeyBindingStrings), nameof(GlobalActionKeyBindingStrings.EditorNudgeLeft))]
        EditorNudgeLeft,

        [LocalisableDescription(typeof(GlobalActionKeyBindingStrings), nameof(GlobalActionKeyBindingStrings.EditorNudgeRight))]
        EditorNudgeRight,

        [LocalisableDescription(typeof(GlobalActionKeyBindingStrings), nameof(GlobalActionKeyBindingStrings.ToggleSkinEditor))]
        ToggleSkinEditor,

        [LocalisableDescription(typeof(GlobalActionKeyBindingStrings), nameof(GlobalActionKeyBindingStrings.PreviousVolumeMeter))]
        PreviousVolumeMeter,

        [LocalisableDescription(typeof(GlobalActionKeyBindingStrings), nameof(GlobalActionKeyBindingStrings.NextVolumeMeter))]
        NextVolumeMeter,

        [LocalisableDescription(typeof(GlobalActionKeyBindingStrings), nameof(GlobalActionKeyBindingStrings.SeekReplayForward))]
        SeekReplayForward,

        [LocalisableDescription(typeof(GlobalActionKeyBindingStrings), nameof(GlobalActionKeyBindingStrings.SeekReplayBackward))]
        SeekReplayBackward,

        [LocalisableDescription(typeof(GlobalActionKeyBindingStrings), nameof(GlobalActionKeyBindingStrings.ToggleChatFocus))]
        ToggleChatFocus,

        [LocalisableDescription(typeof(GlobalActionKeyBindingStrings), nameof(GlobalActionKeyBindingStrings.EditorCycleGridDisplayMode))]
        EditorCycleGridDisplayMode,

        [LocalisableDescription(typeof(GlobalActionKeyBindingStrings), nameof(GlobalActionKeyBindingStrings.EditorTestGameplay))]
        EditorTestGameplay,

        [LocalisableDescription(typeof(GlobalActionKeyBindingStrings), nameof(GlobalActionKeyBindingStrings.EditorFlipHorizontally))]
        EditorFlipHorizontally,

        [LocalisableDescription(typeof(GlobalActionKeyBindingStrings), nameof(GlobalActionKeyBindingStrings.EditorFlipVertically))]
        EditorFlipVertically,

        [LocalisableDescription(typeof(GlobalActionKeyBindingStrings), nameof(GlobalActionKeyBindingStrings.EditorIncreaseDistanceSpacing))]
        EditorIncreaseDistanceSpacing,

        [LocalisableDescription(typeof(GlobalActionKeyBindingStrings), nameof(GlobalActionKeyBindingStrings.EditorDecreaseDistanceSpacing))]
        EditorDecreaseDistanceSpacing,

        [LocalisableDescription(typeof(GlobalActionKeyBindingStrings), nameof(GlobalActionKeyBindingStrings.SelectPreviousGroup))]
        SelectPreviousGroup,

        [LocalisableDescription(typeof(GlobalActionKeyBindingStrings), nameof(GlobalActionKeyBindingStrings.SelectNextGroup))]
        SelectNextGroup,

        [LocalisableDescription(typeof(GlobalActionKeyBindingStrings), nameof(GlobalActionKeyBindingStrings.DeselectAllMods))]
        DeselectAllMods,

        [LocalisableDescription(typeof(GlobalActionKeyBindingStrings), nameof(GlobalActionKeyBindingStrings.EditorTapForBPM))]
        EditorTapForBPM,

        [LocalisableDescription(typeof(GlobalActionKeyBindingStrings), nameof(GlobalActionKeyBindingStrings.ToggleFPSCounter))]
        ToggleFPSDisplay,

        [LocalisableDescription(typeof(GlobalActionKeyBindingStrings), nameof(GlobalActionKeyBindingStrings.ToggleProfile))]
        ToggleProfile,

        [LocalisableDescription(typeof(GlobalActionKeyBindingStrings), nameof(GlobalActionKeyBindingStrings.EditorCloneSelection))]
        EditorCloneSelection,

        [LocalisableDescription(typeof(GlobalActionKeyBindingStrings), nameof(GlobalActionKeyBindingStrings.EditorCyclePreviousBeatSnapDivisor))]
        EditorCyclePreviousBeatSnapDivisor,

        [LocalisableDescription(typeof(GlobalActionKeyBindingStrings), nameof(GlobalActionKeyBindingStrings.EditorCycleNextBeatSnapDivisor))]
        EditorCycleNextBeatSnapDivisor,

        [LocalisableDescription(typeof(GlobalActionKeyBindingStrings), nameof(GlobalActionKeyBindingStrings.SaveReplay))]
        SaveReplay,

        [LocalisableDescription(typeof(GlobalActionKeyBindingStrings), nameof(GlobalActionKeyBindingStrings.ExportReplay))]
        ExportReplay,

        [LocalisableDescription(typeof(GlobalActionKeyBindingStrings), nameof(GlobalActionKeyBindingStrings.ToggleReplaySettings))]
        ToggleReplaySettings,

        [LocalisableDescription(typeof(GlobalActionKeyBindingStrings), nameof(GlobalActionKeyBindingStrings.ToggleInGameLeaderboard))]
        ToggleInGameLeaderboard,

        [LocalisableDescription(typeof(GlobalActionKeyBindingStrings), nameof(GlobalActionKeyBindingStrings.EditorToggleRotateControl))]
        EditorToggleRotateControl,

        [LocalisableDescription(typeof(GlobalActionKeyBindingStrings), nameof(GlobalActionKeyBindingStrings.IncreaseOffset))]
        IncreaseOffset,

        [LocalisableDescription(typeof(GlobalActionKeyBindingStrings), nameof(GlobalActionKeyBindingStrings.DecreaseOffset))]
        DecreaseOffset,

        [LocalisableDescription(typeof(GlobalActionKeyBindingStrings), nameof(GlobalActionKeyBindingStrings.StepReplayForward))]
        StepReplayForward,

        [LocalisableDescription(typeof(GlobalActionKeyBindingStrings), nameof(GlobalActionKeyBindingStrings.StepReplayBackward))]
        StepReplayBackward,

        [LocalisableDescription(typeof(GlobalActionKeyBindingStrings), nameof(GlobalActionKeyBindingStrings.IncreaseModSpeed))]
        IncreaseModSpeed,

        [LocalisableDescription(typeof(GlobalActionKeyBindingStrings), nameof(GlobalActionKeyBindingStrings.DecreaseModSpeed))]
        DecreaseModSpeed,

        [LocalisableDescription(typeof(GlobalActionKeyBindingStrings), nameof(GlobalActionKeyBindingStrings.EditorToggleScaleControl))]
        EditorToggleScaleControl,
<<<<<<< HEAD
=======

        [LocalisableDescription(typeof(GlobalActionKeyBindingStrings), nameof(GlobalActionKeyBindingStrings.EditorTestPlayToggleAutoplay))]
        EditorTestPlayToggleAutoplay,

        [LocalisableDescription(typeof(GlobalActionKeyBindingStrings), nameof(GlobalActionKeyBindingStrings.EditorTestPlayToggleQuickPause))]
        EditorTestPlayToggleQuickPause,

        [LocalisableDescription(typeof(GlobalActionKeyBindingStrings), nameof(GlobalActionKeyBindingStrings.EditorTestPlayQuickExitToInitialTime))]
        EditorTestPlayQuickExitToInitialTime,

        [LocalisableDescription(typeof(GlobalActionKeyBindingStrings), nameof(GlobalActionKeyBindingStrings.EditorTestPlayQuickExitToCurrentTime))]
        EditorTestPlayQuickExitToCurrentTime,
>>>>>>> 13c83708
    }

    public enum GlobalActionCategory
    {
        General,
        Editor,
        InGame,
        Replay,
        SongSelect,
        AudioControl,
        Overlays,
        EditorTestPlay,
    }
}<|MERGE_RESOLUTION|>--- conflicted
+++ resolved
@@ -444,8 +444,6 @@
 
         [LocalisableDescription(typeof(GlobalActionKeyBindingStrings), nameof(GlobalActionKeyBindingStrings.EditorToggleScaleControl))]
         EditorToggleScaleControl,
-<<<<<<< HEAD
-=======
 
         [LocalisableDescription(typeof(GlobalActionKeyBindingStrings), nameof(GlobalActionKeyBindingStrings.EditorTestPlayToggleAutoplay))]
         EditorTestPlayToggleAutoplay,
@@ -458,7 +456,6 @@
 
         [LocalisableDescription(typeof(GlobalActionKeyBindingStrings), nameof(GlobalActionKeyBindingStrings.EditorTestPlayQuickExitToCurrentTime))]
         EditorTestPlayQuickExitToCurrentTime,
->>>>>>> 13c83708
     }
 
     public enum GlobalActionCategory
