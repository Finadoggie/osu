--- conflicted
+++ resolved
@@ -25,13 +25,8 @@
                 Bindable = config.GetBindable<ReleaseStream>(OsuSetting.ReleaseStream),
             });
 
-<<<<<<< HEAD
             // We should only display the button for UpdateManagers that do check for updates
-            if (updateManager != null && updateManager.CanCheckForUpdate)
-=======
-            // We should only display the button for UpdateManagers that do update the client
-            if (updateManager?.CanPerformUpdate == true)
->>>>>>> 7f61f27b
+            if (updateManager?.CanCheckForUpdate == true)
             {
                 Add(new SettingsButton
                 {
