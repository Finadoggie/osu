--- conflicted
+++ resolved
@@ -39,21 +39,7 @@
         {
             ID = SkinInfo.RANDOM_SKIN,
             Name = "<Random Skin>",
-<<<<<<< HEAD
-        };
-
-        private List<SkinInfo> skinItems;
-
-        private int firstNonDefaultSkinIndex
-        {
-            get
-            {
-                int index = skinItems.FindIndex(s => s.IsManaged);
-                if (index < 0)
-                    index = skinItems.Count;
-=======
         }.ToLive();
->>>>>>> b1d78c42
 
         private List<ILive<SkinInfo>> skinItems;
 
@@ -193,11 +179,7 @@
                 base.LoadComplete();
 
                 currentSkin = skins.CurrentSkin.GetBoundCopy();
-<<<<<<< HEAD
-                currentSkin.BindValueChanged(skin => Enabled.Value = skin.NewValue.SkinInfo.IsManaged, true);
-=======
                 currentSkin.BindValueChanged(skin => Enabled.Value = skin.NewValue.SkinInfo.PerformRead(s => !s.Protected), true);
->>>>>>> b1d78c42
             }
 
             private void export()
