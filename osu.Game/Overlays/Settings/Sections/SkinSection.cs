﻿// Copyright (c) ppy Pty Ltd <contact@ppy.sh>. Licensed under the MIT Licence.
// See the LICENCE file in the repository root for full licence text.

using System.Collections.Generic;
using System.Linq;
using osu.Framework.Allocation;
using osu.Framework.Bindables;
using osu.Framework.Graphics;
<<<<<<< HEAD
using osu.Framework.MathUtils;
=======
using osu.Framework.Graphics.Sprites;
>>>>>>> f9b9eb55
using osu.Game.Configuration;
using osu.Game.Graphics.UserInterface;
using osu.Game.Skinning;
using osuTK;

namespace osu.Game.Overlays.Settings.Sections
{
    public class SkinSection : SettingsSection
    {
        private SkinSettingsDropdown skinDropdown;

        public override string Header => "Skin";

        public override IconUsage Icon => FontAwesome.Solid.PaintBrush;

        private readonly Bindable<SkinInfo> dropdownBindable = new Bindable<SkinInfo> { Default = SkinInfo.Default };
        private readonly Bindable<int> configBindable = new Bindable<int>();

        private static readonly SkinInfo random_skin_info = new RandomSkinInfo();

        private SkinManager skins;
        private List<SkinInfo> usableSkins;

        [BackgroundDependencyLoader]
        private void load(OsuConfigManager config, SkinManager skins)
        {
            this.skins = skins;

            FlowContent.Spacing = new Vector2(0, 5);
            Children = new Drawable[]
            {
                skinDropdown = new SkinSettingsDropdown(),
                new SettingsSlider<double, SizeSlider>
                {
                    LabelText = "Menu cursor size",
                    Bindable = config.GetBindable<double>(OsuSetting.MenuCursorSize),
                    KeyboardStep = 0.01f
                },
                new SettingsSlider<double, SizeSlider>
                {
                    LabelText = "Gameplay cursor size",
                    Bindable = config.GetBindable<double>(OsuSetting.GameplayCursorSize),
                    KeyboardStep = 0.01f
                },
                new SettingsCheckbox
                {
                    LabelText = "Adjust gameplay cursor size based on current beatmap",
                    Bindable = config.GetBindable<bool>(OsuSetting.AutoCursorSize)
                },
                new SettingsCheckbox
                {
                    LabelText = "Beatmap skins",
                    Bindable = config.GetBindable<bool>(OsuSetting.BeatmapSkins)
                },
                new SettingsCheckbox
                {
                    LabelText = "Beatmap hitsounds",
                    Bindable = config.GetBindable<bool>(OsuSetting.BeatmapHitsounds)
                },
            };

            skins.ItemAdded += itemAdded;
            skins.ItemRemoved += itemRemoved;

            config.BindWith(OsuSetting.Skin, configBindable);

            usableSkins = skins.GetAllUsableSkins();

            skinDropdown.Bindable = dropdownBindable;
            resetSkinButtons();

            // Todo: This should not be necessary when OsuConfigManager is databased
            if (skinDropdown.Items.All(s => s.ID != configBindable.Value))
                configBindable.Value = 0;

<<<<<<< HEAD
            configBindable.BindValueChanged(v => dropdownBindable.Value = skinDropdown.Items.Single(s => s.ID == v), true);
            dropdownBindable.BindValueChanged(v =>
            {
                if (v == random_skin_info)
                    randomizeSkin();
                else
                    configBindable.Value = v?.ID ?? 0;
            });
=======
            configBindable.BindValueChanged(id => dropdownBindable.Value = skinDropdown.Items.Single(s => s.ID == id.NewValue), true);
            dropdownBindable.BindValueChanged(skin => configBindable.Value = skin.NewValue.ID);
>>>>>>> f9b9eb55
        }

        private void randomizeSkin()
        {
            int n = usableSkins.Count;
            if (n > 1)
                configBindable.Value = (configBindable.Value + RNG.Next(n - 1) + 1) % n; // make sure it's always a different one
            else
                configBindable.Value = 0;
        }

        private void itemRemoved(SkinInfo s) => Schedule(() =>
        {
            usableSkins.RemoveAll(i => i.ID == s.ID);
            resetSkinButtons();
        });

<<<<<<< HEAD
        private void itemAdded(SkinInfo s, bool existing, bool silent)
        {
            if (existing)
                return;

            Schedule(() =>
            {
                usableSkins.Add(s);
                resetSkinButtons();
            });
        }

        private void resetSkinButtons()
        {
            skinDropdown.Items = usableSkins.Count > 1 ? usableSkins.Concat(new[] { random_skin_info }) : usableSkins;
        }
=======
        private void itemAdded(SkinInfo s) => Schedule(() => skinDropdown.Items = skinDropdown.Items.Append(s).ToArray());
>>>>>>> f9b9eb55

        protected override void Dispose(bool isDisposing)
        {
            base.Dispose(isDisposing);

            if (skins != null)
            {
                skins.ItemAdded -= itemAdded;
                skins.ItemRemoved -= itemRemoved;
            }
        }

        private class SizeSlider : OsuSliderBar<double>
        {
            public override string TooltipText => Current.Value.ToString(@"0.##x");
        }

        private class SkinSettingsDropdown : SettingsDropdown<SkinInfo>
        {
            protected override OsuDropdown<SkinInfo> CreateDropdown() => new SkinDropdownControl();

            private class SkinDropdownControl : DropdownControl
            {
                protected override string GenerateItemText(SkinInfo item) => item.ToString();
            }
        }

        private class RandomSkinInfo : SkinInfo
        {
            public RandomSkinInfo()
            {
                Name = "<Random Skin>";
                ID = -1;
            }

            public override string ToString() => Name;
        }
    }
}<|MERGE_RESOLUTION|>--- conflicted
+++ resolved
@@ -1,4 +1,4 @@
-﻿// Copyright (c) ppy Pty Ltd <contact@ppy.sh>. Licensed under the MIT Licence.
+// Copyright (c) ppy Pty Ltd <contact@ppy.sh>. Licensed under the MIT Licence.
 // See the LICENCE file in the repository root for full licence text.
 
 using System.Collections.Generic;
@@ -6,11 +6,8 @@
 using osu.Framework.Allocation;
 using osu.Framework.Bindables;
 using osu.Framework.Graphics;
-<<<<<<< HEAD
 using osu.Framework.MathUtils;
-=======
 using osu.Framework.Graphics.Sprites;
->>>>>>> f9b9eb55
 using osu.Game.Configuration;
 using osu.Game.Graphics.UserInterface;
 using osu.Game.Skinning;
@@ -86,19 +83,14 @@
             if (skinDropdown.Items.All(s => s.ID != configBindable.Value))
                 configBindable.Value = 0;
 
-<<<<<<< HEAD
-            configBindable.BindValueChanged(v => dropdownBindable.Value = skinDropdown.Items.Single(s => s.ID == v), true);
-            dropdownBindable.BindValueChanged(v =>
+            configBindable.BindValueChanged(id => dropdownBindable.Value = skinDropdown.Items.Single(s => s.ID == id.NewValue), true);
+            dropdownBindable.BindValueChanged(skin =>
             {
                 if (v == random_skin_info)
                     randomizeSkin();
                 else
-                    configBindable.Value = v?.ID ?? 0;
+                    configBindable.Value = skin.NewValue.ID ?? 0;
             });
-=======
-            configBindable.BindValueChanged(id => dropdownBindable.Value = skinDropdown.Items.Single(s => s.ID == id.NewValue), true);
-            dropdownBindable.BindValueChanged(skin => configBindable.Value = skin.NewValue.ID);
->>>>>>> f9b9eb55
         }
 
         private void randomizeSkin()
@@ -116,8 +108,7 @@
             resetSkinButtons();
         });
 
-<<<<<<< HEAD
-        private void itemAdded(SkinInfo s, bool existing, bool silent)
+        private void itemAdded(SkinInfo s)
         {
             if (existing)
                 return;
@@ -133,9 +124,6 @@
         {
             skinDropdown.Items = usableSkins.Count > 1 ? usableSkins.Concat(new[] { random_skin_info }) : usableSkins;
         }
-=======
-        private void itemAdded(SkinInfo s) => Schedule(() => skinDropdown.Items = skinDropdown.Items.Append(s).ToArray());
->>>>>>> f9b9eb55
 
         protected override void Dispose(bool isDisposing)
         {
