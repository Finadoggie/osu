﻿// Copyright (c) ppy Pty Ltd <contact@ppy.sh>. Licensed under the MIT Licence.
// See the LICENCE file in the repository root for full licence text.

using System;
using System.Collections.Generic;
using System.Linq;
using JetBrains.Annotations;
using osu.Framework.Allocation;
using osu.Framework.Audio;
using osu.Framework.Audio.Sample;
using osu.Framework.Bindables;
using osu.Framework.Extensions.Color4Extensions;
using osu.Framework.Graphics;
using osu.Framework.Graphics.Containers;
using osu.Framework.Graphics.Shapes;
using osu.Framework.Input.Events;
using osu.Game.Graphics;
using osu.Game.Graphics.Backgrounds;
using osu.Game.Graphics.Containers;
using osu.Game.Graphics.Sprites;
using osu.Game.Graphics.UserInterface;
using osu.Game.Input.Bindings;
using osu.Game.Rulesets.Mods;
using osu.Game.Screens;
using osu.Game.Utils;
using osuTK;
using osuTK.Graphics;
using osuTK.Input;

namespace osu.Game.Overlays.Mods
{
    public abstract class ModSelectOverlay : WaveOverlayContainer
    {
        public const float HEIGHT = 510;

        protected readonly TriangleButton DeselectAllButton;
        protected readonly TriangleButton CustomiseButton;
        protected readonly TriangleButton CloseButton;

        protected readonly Drawable MultiplierSection;
        protected readonly OsuSpriteText MultiplierLabel;

        protected readonly FillFlowContainer FooterContainer;

        protected override bool BlockNonPositionalInput => false;

        protected override bool DimMainContent => false;

        /// <summary>
        /// Whether <see cref="Mod"/>s underneath the same <see cref="MultiMod"/> instance should appear as stacked buttons.
        /// </summary>
        protected virtual bool Stacked => true;

        /// <summary>
        /// Whether configurable <see cref="Mod"/>s can be configured by the local user.
        /// </summary>
        protected virtual bool AllowConfiguration => true;

        [NotNull]
        private Func<Mod, bool> isValidMod = m => true;

        /// <summary>
        /// A function that checks whether a given mod is selectable.
        /// </summary>
        [NotNull]
        public Func<Mod, bool> IsValidMod
        {
            get => isValidMod;
            set
            {
                isValidMod = value ?? throw new ArgumentNullException(nameof(value));
                updateAvailableMods();
            }
        }

        protected readonly FillFlowContainer<ModSection> ModSectionsContainer;

        protected readonly ModSettingsContainer ModSettingsContainer;

        public readonly Bindable<IReadOnlyList<Mod>> SelectedMods = new Bindable<IReadOnlyList<Mod>>(Array.Empty<Mod>());

        private Bindable<Dictionary<ModType, IReadOnlyList<Mod>>> availableMods;

        protected Color4 LowMultiplierColour;
        protected Color4 HighMultiplierColour;

        private const float content_width = 0.8f;
        private const float footer_button_spacing = 20;

<<<<<<< HEAD
        private readonly FillFlowContainer footerContainer;

        private Sample sampleOn, sampleOff;
=======
        private SampleChannel sampleOn, sampleOff;
>>>>>>> 267869bd

        protected ModSelectOverlay()
        {
            Waves.FirstWaveColour = Color4Extensions.FromHex(@"19b0e2");
            Waves.SecondWaveColour = Color4Extensions.FromHex(@"2280a2");
            Waves.ThirdWaveColour = Color4Extensions.FromHex(@"005774");
            Waves.FourthWaveColour = Color4Extensions.FromHex(@"003a4e");

            RelativeSizeAxes = Axes.Both;

            Padding = new MarginPadding { Horizontal = -OsuScreen.HORIZONTAL_OVERFLOW_PADDING };

            Children = new Drawable[]
            {
                new Container
                {
                    RelativeSizeAxes = Axes.Both,
                    Masking = true,
                    Children = new Drawable[]
                    {
                        new Box
                        {
                            RelativeSizeAxes = Axes.Both,
                            Colour = new Color4(36, 50, 68, 255)
                        },
                        new Triangles
                        {
                            TriangleScale = 5,
                            RelativeSizeAxes = Axes.Both,
                            ColourLight = new Color4(53, 66, 82, 255),
                            ColourDark = new Color4(41, 54, 70, 255),
                        },
                    },
                },
                new GridContainer
                {
                    RelativeSizeAxes = Axes.Both,
                    Anchor = Anchor.BottomCentre,
                    Origin = Anchor.BottomCentre,
                    RowDimensions = new[]
                    {
                        new Dimension(GridSizeMode.Absolute, 90),
                        new Dimension(GridSizeMode.Distributed),
                        new Dimension(GridSizeMode.AutoSize),
                    },
                    Content = new[]
                    {
                        new Drawable[]
                        {
                            new Container
                            {
                                RelativeSizeAxes = Axes.Both,
                                Origin = Anchor.TopCentre,
                                Anchor = Anchor.TopCentre,
                                Children = new Drawable[]
                                {
                                    new Box
                                    {
                                        RelativeSizeAxes = Axes.Both,
                                        Colour = OsuColour.Gray(10).Opacity(100),
                                    },
                                    new FillFlowContainer
                                    {
                                        Origin = Anchor.Centre,
                                        Anchor = Anchor.Centre,
                                        RelativeSizeAxes = Axes.X,
                                        AutoSizeAxes = Axes.Y,
                                        Direction = FillDirection.Vertical,
                                        Width = content_width,
                                        Padding = new MarginPadding { Horizontal = OsuScreen.HORIZONTAL_OVERFLOW_PADDING },
                                        Children = new Drawable[]
                                        {
                                            new OsuSpriteText
                                            {
                                                Text = @"Gameplay Mods",
                                                Font = OsuFont.GetFont(size: 22, weight: FontWeight.Bold),
                                                Shadow = true,
                                                Margin = new MarginPadding
                                                {
                                                    Bottom = 4,
                                                },
                                            },
                                            new OsuTextFlowContainer(text =>
                                            {
                                                text.Font = text.Font.With(size: 18);
                                                text.Shadow = true;
                                            })
                                            {
                                                RelativeSizeAxes = Axes.X,
                                                AutoSizeAxes = Axes.Y,
                                                Text = "Mods provide different ways to enjoy gameplay. Some have an effect on the score you can achieve during ranked play.\nOthers are just for fun.",
                                            },
                                        },
                                    },
                                },
                            },
                        },
                        new Drawable[]
                        {
                            new Container
                            {
                                RelativeSizeAxes = Axes.Both,
                                Children = new Drawable[]
                                {
                                    // Body
                                    new OsuScrollContainer
                                    {
                                        ScrollbarVisible = false,
                                        Origin = Anchor.TopCentre,
                                        Anchor = Anchor.TopCentre,
                                        RelativeSizeAxes = Axes.Both,
                                        Padding = new MarginPadding
                                        {
                                            Vertical = 10,
                                            Horizontal = OsuScreen.HORIZONTAL_OVERFLOW_PADDING
                                        },
                                        Children = new Drawable[]
                                        {
                                            ModSectionsContainer = new FillFlowContainer<ModSection>
                                            {
                                                Origin = Anchor.TopCentre,
                                                Anchor = Anchor.TopCentre,
                                                RelativeSizeAxes = Axes.X,
                                                AutoSizeAxes = Axes.Y,
                                                Spacing = new Vector2(0f, 10f),
                                                Width = content_width,
                                                LayoutDuration = 200,
                                                LayoutEasing = Easing.OutQuint,
                                                Children = new[]
                                                {
                                                    CreateModSection(ModType.DifficultyReduction).With(s =>
                                                    {
                                                        s.ToggleKeys = new[] { Key.Q, Key.W, Key.E, Key.R, Key.T, Key.Y, Key.U, Key.I, Key.O, Key.P };
                                                        s.Action = modButtonPressed;
                                                    }),
                                                    CreateModSection(ModType.DifficultyIncrease).With(s =>
                                                    {
                                                        s.ToggleKeys = new[] { Key.A, Key.S, Key.D, Key.F, Key.G, Key.H, Key.J, Key.K, Key.L };
                                                        s.Action = modButtonPressed;
                                                    }),
                                                    CreateModSection(ModType.Automation).With(s =>
                                                    {
                                                        s.ToggleKeys = new[] { Key.Z, Key.X, Key.C, Key.V, Key.B, Key.N, Key.M };
                                                        s.Action = modButtonPressed;
                                                    }),
                                                    CreateModSection(ModType.Conversion).With(s =>
                                                    {
                                                        s.Action = modButtonPressed;
                                                    }),
                                                    CreateModSection(ModType.Fun).With(s =>
                                                    {
                                                        s.Action = modButtonPressed;
                                                    }),
                                                }
                                            },
                                        }
                                    },
                                    ModSettingsContainer = new ModSettingsContainer
                                    {
                                        RelativeSizeAxes = Axes.Both,
                                        Anchor = Anchor.BottomRight,
                                        Origin = Anchor.BottomRight,
                                        Width = 0.3f,
                                        Alpha = 0,
                                        Padding = new MarginPadding(30),
                                        SelectedMods = { BindTarget = SelectedMods },
                                    },
                                }
                            },
                        },
                        new Drawable[]
                        {
                            new Container
                            {
                                Name = "Footer content",
                                RelativeSizeAxes = Axes.X,
                                AutoSizeAxes = Axes.Y,
                                Origin = Anchor.TopCentre,
                                Anchor = Anchor.TopCentre,
                                Children = new Drawable[]
                                {
                                    new Box
                                    {
                                        RelativeSizeAxes = Axes.Both,
                                        Colour = new Color4(172, 20, 116, 255),
                                        Alpha = 0.5f,
                                    },
                                    FooterContainer = new FillFlowContainer
                                    {
                                        Origin = Anchor.BottomCentre,
                                        Anchor = Anchor.BottomCentre,
                                        AutoSizeAxes = Axes.Y,
                                        RelativeSizeAxes = Axes.X,
                                        RelativePositionAxes = Axes.X,
                                        Width = content_width,
                                        Spacing = new Vector2(footer_button_spacing, footer_button_spacing / 2),
                                        Padding = new MarginPadding
                                        {
                                            Vertical = 15,
                                            Horizontal = OsuScreen.HORIZONTAL_OVERFLOW_PADDING
                                        },
                                        Children = new[]
                                        {
                                            DeselectAllButton = new TriangleButton
                                            {
                                                Width = 180,
                                                Text = "Deselect All",
                                                Action = deselectAll,
                                                Origin = Anchor.CentreLeft,
                                                Anchor = Anchor.CentreLeft,
                                            },
                                            CustomiseButton = new TriangleButton
                                            {
                                                Width = 180,
                                                Text = "Customisation",
                                                Action = () => ModSettingsContainer.ToggleVisibility(),
                                                Enabled = { Value = false },
                                                Alpha = AllowConfiguration ? 1 : 0,
                                                Origin = Anchor.CentreLeft,
                                                Anchor = Anchor.CentreLeft,
                                            },
                                            CloseButton = new TriangleButton
                                            {
                                                Width = 180,
                                                Text = "Close",
                                                Action = Hide,
                                                Origin = Anchor.CentreLeft,
                                                Anchor = Anchor.CentreLeft,
                                            },
                                            MultiplierSection = new FillFlowContainer
                                            {
                                                AutoSizeAxes = Axes.Both,
                                                Spacing = new Vector2(footer_button_spacing / 2, 0),
                                                Origin = Anchor.CentreLeft,
                                                Anchor = Anchor.CentreLeft,
                                                Children = new Drawable[]
                                                {
                                                    new OsuSpriteText
                                                    {
                                                        Text = @"Score Multiplier:",
                                                        Font = OsuFont.GetFont(size: 30),
                                                        Origin = Anchor.CentreLeft,
                                                        Anchor = Anchor.CentreLeft,
                                                    },
                                                    MultiplierLabel = new OsuSpriteText
                                                    {
                                                        Font = OsuFont.GetFont(size: 30, weight: FontWeight.Bold),
                                                        Origin = Anchor.CentreLeft,
                                                        Anchor = Anchor.CentreLeft,
                                                        Width = 70, // make width fixed so reflow doesn't occur when multiplier number changes.
                                                    },
                                                },
                                            },
                                        }
                                    }
                                },
                            }
                        },
                    },
                },
            };

            ((IBindable<bool>)CustomiseButton.Enabled).BindTo(ModSettingsContainer.HasSettingsForSelection);
        }

        [BackgroundDependencyLoader(true)]
        private void load(OsuColour colours, AudioManager audio, OsuGameBase osu)
        {
            LowMultiplierColour = colours.Red;
            HighMultiplierColour = colours.Green;

            availableMods = osu.AvailableMods.GetBoundCopy();

            sampleOn = audio.Samples.Get(@"UI/check-on");
            sampleOff = audio.Samples.Get(@"UI/check-off");
        }

        private void deselectAll()
        {
            foreach (var section in ModSectionsContainer.Children)
                section.DeselectAll();

            refreshSelectedMods();
        }

        protected override void LoadComplete()
        {
            base.LoadComplete();

            availableMods.BindValueChanged(_ => updateAvailableMods(), true);

            // intentionally bound after the above line to avoid a potential update feedback cycle.
            // i haven't actually observed this happening but as updateAvailableMods() changes the selection it is plausible.
            SelectedMods.BindValueChanged(_ => updateSelectedButtons());
        }

        protected override void PopOut()
        {
            base.PopOut();

            foreach (var section in ModSectionsContainer)
            {
                section.FlushAnimation();
            }

            FooterContainer.MoveToX(content_width, WaveContainer.DISAPPEAR_DURATION, Easing.InSine);
            FooterContainer.FadeOut(WaveContainer.DISAPPEAR_DURATION, Easing.InSine);

            foreach (var section in ModSectionsContainer.Children)
            {
                section.ButtonsContainer.TransformSpacingTo(new Vector2(100f, 0f), WaveContainer.DISAPPEAR_DURATION, Easing.InSine);
                section.ButtonsContainer.MoveToX(100f, WaveContainer.DISAPPEAR_DURATION, Easing.InSine);
                section.ButtonsContainer.FadeOut(WaveContainer.DISAPPEAR_DURATION, Easing.InSine);
            }
        }

        protected override void PopIn()
        {
            base.PopIn();

            FooterContainer.MoveToX(0, WaveContainer.APPEAR_DURATION, Easing.OutQuint);
            FooterContainer.FadeIn(WaveContainer.APPEAR_DURATION, Easing.OutQuint);

            foreach (var section in ModSectionsContainer.Children)
            {
                section.ButtonsContainer.TransformSpacingTo(new Vector2(50f, 0f), WaveContainer.APPEAR_DURATION, Easing.OutQuint);
                section.ButtonsContainer.MoveToX(0, WaveContainer.APPEAR_DURATION, Easing.OutQuint);
                section.ButtonsContainer.FadeIn(WaveContainer.APPEAR_DURATION, Easing.OutQuint);
            }
        }

        protected override bool OnKeyDown(KeyDownEvent e)
        {
            // don't absorb control as ToolbarRulesetSelector uses control + number to navigate
            if (e.ControlPressed) return false;

            switch (e.Key)
            {
                case Key.Number1:
                    DeselectAllButton.Click();
                    return true;

                case Key.Number2:
                    CloseButton.Click();
                    return true;
            }

            return base.OnKeyDown(e);
        }

        public override bool OnPressed(GlobalAction action) => false; // handled by back button

        private void updateAvailableMods()
        {
            if (availableMods?.Value == null)
                return;

            foreach (var section in ModSectionsContainer.Children)
            {
                IEnumerable<Mod> modEnumeration = availableMods.Value[section.ModType];

                if (!Stacked)
                    modEnumeration = ModUtils.FlattenMods(modEnumeration);

                section.Mods = modEnumeration.Select(getValidModOrNull).Where(m => m != null);
            }

            updateSelectedButtons();
        }

        /// <summary>
        /// Returns a valid form of a given <see cref="Mod"/> if possible, or null otherwise.
        /// </summary>
        /// <remarks>
        /// This is a recursive process during which any invalid mods are culled while preserving <see cref="MultiMod"/> structures where possible.
        /// </remarks>
        /// <param name="mod">The <see cref="Mod"/> to check.</param>
        /// <returns>A valid form of <paramref name="mod"/> if exists, or null otherwise.</returns>
        [CanBeNull]
        private Mod getValidModOrNull([NotNull] Mod mod)
        {
            if (!(mod is MultiMod multi))
                return IsValidMod(mod) ? mod : null;

            var validSubset = multi.Mods.Select(getValidModOrNull).Where(m => m != null).ToArray();

            if (validSubset.Length == 0)
                return null;

            return validSubset.Length == 1 ? validSubset[0] : new MultiMod(validSubset);
        }

        private void updateSelectedButtons()
        {
            // Enumeration below may update the bindable list.
            var selectedMods = SelectedMods.Value.ToList();

            foreach (var section in ModSectionsContainer.Children)
                section.UpdateSelectedButtons(selectedMods);

            updateMultiplier();
        }

        private void updateMultiplier()
        {
            var multiplier = 1.0;

            foreach (var mod in SelectedMods.Value)
            {
                multiplier *= mod.ScoreMultiplier;
            }

            MultiplierLabel.Text = $"{multiplier:N2}x";
            if (multiplier > 1.0)
                MultiplierLabel.FadeColour(HighMultiplierColour, 200);
            else if (multiplier < 1.0)
                MultiplierLabel.FadeColour(LowMultiplierColour, 200);
            else
                MultiplierLabel.FadeColour(Color4.White, 200);
        }

        private void modButtonPressed(Mod selectedMod)
        {
            if (selectedMod != null)
            {
                if (State.Value == Visibility.Visible)
                    Scheduler.AddOnce(playSelectedSound);

                OnModSelected(selectedMod);

                if (selectedMod.RequiresConfiguration && AllowConfiguration)
                    ModSettingsContainer.Show();
            }
            else
            {
                if (State.Value == Visibility.Visible)
                    Scheduler.AddOnce(playDeselectedSound);
            }

            refreshSelectedMods();
        }

        private void playSelectedSound() => sampleOn?.Play();
        private void playDeselectedSound() => sampleOff?.Play();

        /// <summary>
        /// Invoked when a new <see cref="Mod"/> has been selected.
        /// </summary>
        /// <param name="mod">The <see cref="Mod"/> that has been selected.</param>
        protected virtual void OnModSelected(Mod mod)
        {
        }

        private void refreshSelectedMods() => SelectedMods.Value = ModSectionsContainer.Children.SelectMany(s => s.SelectedMods).ToArray();

        /// <summary>
        /// Creates a <see cref="ModSection"/> that groups <see cref="Mod"/>s with the same <see cref="ModType"/>.
        /// </summary>
        /// <param name="type">The <see cref="ModType"/> of <see cref="Mod"/>s in the section.</param>
        /// <returns>The <see cref="ModSection"/>.</returns>
        protected virtual ModSection CreateModSection(ModType type) => new ModSection(type);

        #region Disposal

        protected override void Dispose(bool isDisposing)
        {
            base.Dispose(isDisposing);

            availableMods?.UnbindAll();
            SelectedMods?.UnbindAll();
        }

        #endregion
    }
}<|MERGE_RESOLUTION|>--- conflicted
+++ resolved
@@ -87,13 +87,7 @@
         private const float content_width = 0.8f;
         private const float footer_button_spacing = 20;
 
-<<<<<<< HEAD
-        private readonly FillFlowContainer footerContainer;
-
         private Sample sampleOn, sampleOff;
-=======
-        private SampleChannel sampleOn, sampleOff;
->>>>>>> 267869bd
 
         protected ModSelectOverlay()
         {
