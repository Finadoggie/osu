﻿// Copyright (c) ppy Pty Ltd <contact@ppy.sh>. Licensed under the MIT Licence.
// See the LICENCE file in the repository root for full licence text.

using System.Collections.Generic;
using System.Linq;
using System.Threading;
using osu.Framework.Allocation;
using osu.Framework.Bindables;
using osu.Framework.Extensions.LocalisationExtensions;
using osu.Framework.Graphics;
using osu.Framework.Graphics.Cursor;
using osu.Framework.Input.Events;
using osu.Framework.Localisation;
using osu.Game.Beatmaps;
using osu.Game.Beatmaps.Drawables;
using osu.Game.Graphics;
using osu.Game.Graphics.Sprites;
using osu.Game.Graphics.UserInterface;
using osu.Game.Rulesets;
using osu.Game.Rulesets.Mods;
using osu.Game.Utils;
using osuTK;

namespace osu.Game.Overlays.Mods
{
    /// <summary>
    /// On the mod select overlay, this provides a local updating view of BPM, star rating and other
    /// difficulty attributes so the user can have a better insight into what mods are changing.
    /// </summary>
    public partial class BeatmapAttributesDisplay : ModFooterInformationDisplay, IHasCustomTooltip<AdjustedAttributesTooltip.Data?>
    {
        private StarRatingDisplay starRatingDisplay = null!;
        private BPMDisplay bpmDisplay = null!;

        private VerticalAttributeDisplay circleSizeDisplay = null!;
        private VerticalAttributeDisplay drainRateDisplay = null!;
        private VerticalAttributeDisplay approachRateDisplay = null!;
        private VerticalAttributeDisplay overallDifficultyDisplay = null!;

        public Bindable<IBeatmapInfo?> BeatmapInfo { get; } = new Bindable<IBeatmapInfo?>();

        public Bindable<IReadOnlyList<Mod>> Mods { get; } = new Bindable<IReadOnlyList<Mod>>();

        public BindableBool Collapsed { get; } = new BindableBool(true);

        [Resolved]
        private BeatmapDifficultyCache difficultyCache { get; set; } = null!;

        [Resolved]
        private OsuGameBase game { get; set; } = null!;

        protected IBindable<RulesetInfo> GameRuleset = null!;

        private CancellationTokenSource? cancellationSource;
        private IBindable<StarDifficulty?> starDifficulty = null!;

        public ITooltip<AdjustedAttributesTooltip.Data?> GetCustomTooltip() => new AdjustedAttributesTooltip();

        public AdjustedAttributesTooltip.Data? TooltipContent { get; private set; }

        private const float transition_duration = 250;

        [BackgroundDependencyLoader]
        private void load()
        {
            const float shear = ShearedOverlayContainer.SHEAR;

            LeftContent.AddRange(new Drawable[]
            {
                starRatingDisplay = new StarRatingDisplay(default, animated: true)
                {
                    Origin = Anchor.CentreLeft,
                    Anchor = Anchor.CentreLeft,
                    Shear = new Vector2(-shear, 0),
                },
                bpmDisplay = new BPMDisplay
                {
                    Origin = Anchor.CentreLeft,
                    Anchor = Anchor.CentreLeft,
                    Shear = new Vector2(-shear, 0),
                    AutoSizeAxes = Axes.Y,
                    Width = 75,
                }
            });

            RightContent.Alpha = 0;
            RightContent.AddRange(new Drawable[]
            {
                circleSizeDisplay = new VerticalAttributeDisplay("CS") { Shear = new Vector2(-shear, 0), },
                drainRateDisplay = new VerticalAttributeDisplay("HP") { Shear = new Vector2(-shear, 0), },
                overallDifficultyDisplay = new VerticalAttributeDisplay("OD") { Shear = new Vector2(-shear, 0), },
                approachRateDisplay = new VerticalAttributeDisplay("AR") { Shear = new Vector2(-shear, 0), },
            });
        }

        protected override void LoadComplete()
        {
            base.LoadComplete();

            Mods.BindValueChanged(_ => updateValues());
            BeatmapInfo.BindValueChanged(_ => updateValues());

            Collapsed.BindValueChanged(_ =>
            {
                // Only start autosize animations on first collapse toggle. This avoids an ugly initial presentation.
                startAnimating();
                updateCollapsedState();
            });

            GameRuleset = game.Ruleset.GetBoundCopy();
            GameRuleset.BindValueChanged(_ => updateValues());

            BeatmapInfo.BindValueChanged(_ => updateValues());

            updateValues();
            updateCollapsedState();
        }

        protected override bool OnHover(HoverEvent e)
        {
            startAnimating();
            updateCollapsedState();
            return true;
        }

        protected override void OnHoverLost(HoverLostEvent e)
        {
            updateCollapsedState();
            base.OnHoverLost(e);
        }

        protected override bool OnMouseDown(MouseDownEvent e) => true;

        protected override bool OnClick(ClickEvent e) => true;

        private void startAnimating()
        {
            LeftContent.AutoSizeEasing = Content.AutoSizeEasing = Easing.OutQuint;
            LeftContent.AutoSizeDuration = Content.AutoSizeDuration = transition_duration;
        }

        private void updateValues() => Scheduler.AddOnce(() =>
        {
            if (BeatmapInfo.Value == null)
                return;

            cancellationSource?.Cancel();

            starDifficulty = difficultyCache.GetBindableDifficulty(BeatmapInfo.Value, (cancellationSource = new CancellationTokenSource()).Token);
            starDifficulty.BindValueChanged(s =>
            {
                starRatingDisplay.Current.Value = s.NewValue ?? default;

                if (!starRatingDisplay.IsPresent)
                    starRatingDisplay.FinishTransforms(true);
            });

            double rate = 1;
            foreach (var mod in Mods.Value.OfType<IApplicableToRate>())
                rate = mod.ApplyToRate(0, rate);

            bpmDisplay.Current.Value = FormatUtils.RoundBPM(BeatmapInfo.Value.BPM, rate);

            BeatmapDifficulty originalDifficulty = new BeatmapDifficulty(BeatmapInfo.Value.Difficulty);

            foreach (var mod in Mods.Value.OfType<IApplicableToDifficulty>())
                mod.ApplyToDifficulty(originalDifficulty);

            Ruleset ruleset = GameRuleset.Value.CreateInstance();
            BeatmapDifficulty adjustedDifficulty = ruleset.GetRateAdjustedDisplayDifficulty(originalDifficulty, rate);

            TooltipContent = new AdjustedAttributesTooltip.Data(originalDifficulty, adjustedDifficulty);

            approachRateDisplay.AdjustType.Value = VerticalAttributeDisplay.CalculateEffect(originalDifficulty.ApproachRate, adjustedDifficulty.ApproachRate);
            overallDifficultyDisplay.AdjustType.Value = VerticalAttributeDisplay.CalculateEffect(originalDifficulty.OverallDifficulty, adjustedDifficulty.OverallDifficulty);

            circleSizeDisplay.Current.Value = adjustedDifficulty.CircleSize;
            drainRateDisplay.Current.Value = adjustedDifficulty.DrainRate;
            approachRateDisplay.Current.Value = adjustedDifficulty.ApproachRate;
            overallDifficultyDisplay.Current.Value = adjustedDifficulty.OverallDifficulty;
        });

        private void updateCollapsedState()
        {
            RightContent.FadeTo(Collapsed.Value && !IsHovered ? 0 : 1, transition_duration, Easing.OutQuint);
        }

<<<<<<< HEAD
        public partial class BPMDisplay : RollingCounter<double>
=======
        private partial class BPMDisplay : RollingCounter<int>
>>>>>>> d544b4db
        {
            protected override double RollingDuration => 250;

            protected override LocalisableString FormatCount(int count) => count.ToLocalisableString("0 BPM");

            protected override OsuSpriteText CreateSpriteText() => new OsuSpriteText
            {
                Anchor = Anchor.CentreRight,
                Origin = Anchor.CentreRight,
                Font = OsuFont.Default.With(size: 20, weight: FontWeight.SemiBold),
                UseFullGlyphHeight = false,
            };
        }
    }
}<|MERGE_RESOLUTION|>--- conflicted
+++ resolved
@@ -185,11 +185,7 @@
             RightContent.FadeTo(Collapsed.Value && !IsHovered ? 0 : 1, transition_duration, Easing.OutQuint);
         }
 
-<<<<<<< HEAD
         public partial class BPMDisplay : RollingCounter<double>
-=======
-        private partial class BPMDisplay : RollingCounter<int>
->>>>>>> d544b4db
         {
             protected override double RollingDuration => 250;
 
