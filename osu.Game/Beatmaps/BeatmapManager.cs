--- conflicted
+++ resolved
@@ -46,15 +46,14 @@
         public event Action<DownloadBeatmapSetRequest> BeatmapDownloadBegan;
 
         /// <summary>
-<<<<<<< HEAD
+        /// Fired when a beatmap download is interrupted, due to user cancellation or other failures.
+        /// </summary>
+        public event Action<DownloadBeatmapSetRequest> BeatmapDownloadFailed;
+
+        /// <summary>
         /// Fired when a beatmap load is requested (into the interactive game UI).
         /// </summary>
         public Action<BeatmapSetInfo> PresentBeatmap;
-=======
-        /// Fired when a beatmap download is interrupted, due to user cancellation or other failures.
-        /// </summary>
-        public event Action<DownloadBeatmapSetRequest> BeatmapDownloadFailed;
->>>>>>> 9ee54dab
 
         /// <summary>
         /// A default representation of a WorkingBeatmap to use when no beatmap is available.
