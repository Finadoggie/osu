--- conflicted
+++ resolved
@@ -1,81 +1,78 @@
-// Copyright (c) 2007-2017 ppy Pty Ltd <contact@ppy.sh>.
-// Licensed under the MIT Licence - https://raw.githubusercontent.com/ppy/osu/master/LICENCE
-
-using OpenTK.Graphics;
-using osu.Game.Beatmaps.Timing;
-using osu.Game.Rulesets.Objects;
-using System.Collections.Generic;
-using System.Linq;
-using osu.Game.Beatmaps.ControlPoints;
-using osu.Game.IO.Serialization;
-using osu.Game.Storyboards;
-
-namespace osu.Game.Beatmaps
-{
-    /// <summary>
-    /// A Beatmap containing converted HitObjects.
-    /// </summary>
-    public class Beatmap<T>
-        where T : HitObject
-    {
-        public BeatmapInfo BeatmapInfo = new BeatmapInfo();
-        public ControlPointInfo ControlPointInfo = new ControlPointInfo();
-        public List<BreakPeriod> Breaks = new List<BreakPeriod>();
-        public readonly List<Color4> ComboColors = new List<Color4>
-        {
-            new Color4(17, 136, 170, 255),
-            new Color4(102, 136, 0, 255),
-            new Color4(204, 102, 0, 255),
-            new Color4(121, 9, 13, 255)
-        };
-
-        public BeatmapMetadata Metadata => BeatmapInfo?.Metadata ?? BeatmapInfo?.BeatmapSet?.Metadata;
-
-        /// <summary>
-        /// The HitObjects this Beatmap contains.
-        /// </summary>
-        public List<T> HitObjects = new List<T>();
-
-        /// <summary>
-        /// Total amount of break time in the beatmap.
-        /// </summary>
-        public double TotalBreakTime => Breaks.Sum(b => b.Duration);
-
-        /// <summary>
-        /// The Beatmap's Storyboard.
-        /// </summary>
-        public StoryboardDefinition Storyboard = new StoryboardDefinition();
-
-        /// <summary>
-        /// Constructs a new beatmap.
-        /// </summary>
-        /// <param name="original">The original beatmap to use the parameters of.</param>
-        public Beatmap(Beatmap<T> original = null)
-        {
-            BeatmapInfo = original?.BeatmapInfo.DeepClone() ?? BeatmapInfo;
-            ControlPointInfo = original?.ControlPointInfo ?? ControlPointInfo;
-            Breaks = original?.Breaks ?? Breaks;
-            ComboColors = original?.ComboColors ?? ComboColors;
-<<<<<<< HEAD
-            Storyboard = original?.Storyboard ?? Storyboard;
-=======
-            HitObjects = original?.HitObjects ?? HitObjects;
->>>>>>> 4dc67ed7
-        }
-    }
-
-    /// <summary>
-    /// A Beatmap containing un-converted HitObjects.
-    /// </summary>
-    public class Beatmap : Beatmap<HitObject>
-    {
-        /// <summary>
-        /// Constructs a new beatmap.
-        /// </summary>
-        /// <param name="original">The original beatmap to use the parameters of.</param>
-        public Beatmap(Beatmap original = null)
-            : base(original)
-        {
-        }
-    }
-}
+// Copyright (c) 2007-2017 ppy Pty Ltd <contact@ppy.sh>.
+// Licensed under the MIT Licence - https://raw.githubusercontent.com/ppy/osu/master/LICENCE
+
+using OpenTK.Graphics;
+using osu.Game.Beatmaps.Timing;
+using osu.Game.Rulesets.Objects;
+using System.Collections.Generic;
+using System.Linq;
+using osu.Game.Beatmaps.ControlPoints;
+using osu.Game.IO.Serialization;
+using osu.Game.Storyboards;
+
+namespace osu.Game.Beatmaps
+{
+    /// <summary>
+    /// A Beatmap containing converted HitObjects.
+    /// </summary>
+    public class Beatmap<T>
+        where T : HitObject
+    {
+        public BeatmapInfo BeatmapInfo = new BeatmapInfo();
+        public ControlPointInfo ControlPointInfo = new ControlPointInfo();
+        public List<BreakPeriod> Breaks = new List<BreakPeriod>();
+        public readonly List<Color4> ComboColors = new List<Color4>
+        {
+            new Color4(17, 136, 170, 255),
+            new Color4(102, 136, 0, 255),
+            new Color4(204, 102, 0, 255),
+            new Color4(121, 9, 13, 255)
+        };
+
+        public BeatmapMetadata Metadata => BeatmapInfo?.Metadata ?? BeatmapInfo?.BeatmapSet?.Metadata;
+
+        /// <summary>
+        /// The HitObjects this Beatmap contains.
+        /// </summary>
+        public List<T> HitObjects = new List<T>();
+
+        /// <summary>
+        /// Total amount of break time in the beatmap.
+        /// </summary>
+        public double TotalBreakTime => Breaks.Sum(b => b.Duration);
+
+        /// <summary>
+        /// The Beatmap's Storyboard.
+        /// </summary>
+        public StoryboardDefinition Storyboard = new StoryboardDefinition();
+
+        /// <summary>
+        /// Constructs a new beatmap.
+        /// </summary>
+        /// <param name="original">The original beatmap to use the parameters of.</param>
+        public Beatmap(Beatmap<T> original = null)
+        {
+            BeatmapInfo = original?.BeatmapInfo.DeepClone() ?? BeatmapInfo;
+            ControlPointInfo = original?.ControlPointInfo ?? ControlPointInfo;
+            Breaks = original?.Breaks ?? Breaks;
+            ComboColors = original?.ComboColors ?? ComboColors;
+            HitObjects = original?.HitObjects ?? HitObjects;
+            Storyboard = original?.Storyboard ?? Storyboard;
+        }
+    }
+
+    /// <summary>
+    /// A Beatmap containing un-converted HitObjects.
+    /// </summary>
+    public class Beatmap : Beatmap<HitObject>
+    {
+        /// <summary>
+        /// Constructs a new beatmap.
+        /// </summary>
+        /// <param name="original">The original beatmap to use the parameters of.</param>
+        public Beatmap(Beatmap original = null)
+            : base(original)
+        {
+        }
+    }
+}