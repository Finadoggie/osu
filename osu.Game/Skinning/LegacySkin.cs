﻿// Copyright (c) 2007-2018 ppy Pty Ltd <contact@ppy.sh>.
// Licensed under the MIT Licence - https://raw.githubusercontent.com/ppy/osu/master/LICENCE

using System;
using System.IO;
using System.Linq;
using osu.Framework.Audio;
using osu.Framework.Audio.Sample;
using osu.Framework.Graphics;
using osu.Framework.Graphics.Sprites;
using osu.Framework.Graphics.Textures;
using osu.Framework.IO.Stores;
using osu.Game.Database;
using OpenTK;

namespace osu.Game.Skinning
{
    public class LegacySkin : Skin
    {
        protected TextureStore Textures;

        protected SampleManager Samples;

        public LegacySkin(SkinInfo skin, IResourceStore<byte[]> storage, AudioManager audioManager)
            : this(skin, new LegacySkinResourceStore<SkinFileInfo>(skin, storage), audioManager, "skin.ini")
        {
        }

        protected LegacySkin(SkinInfo skin, IResourceStore<byte[]> storage, AudioManager audioManager, string filename) : base(skin)
        {
            Stream stream = storage.GetStream(filename);
            if (stream != null)
                using (StreamReader reader = new StreamReader(stream))
                    Configuration = new LegacySkinDecoder().Decode(reader);
            else
                Configuration = new SkinConfiguration();

<<<<<<< HEAD
        protected LegacySkin(SkinInfo skin)
            : base(skin)
        {
=======
            Samples = audioManager.GetSampleManager(storage);
            Textures = new TextureStore(new RawTextureLoaderStore(storage));
>>>>>>> 61ef6357
        }

        public override Drawable GetDrawableComponent(string componentName)
        {
            switch (componentName)
            {
                case "Play/Miss":
                    componentName = "hit0";
                    break;
                case "Play/Meh":
                    componentName = "hit50";
                    break;
                case "Play/Good":
                    componentName = "hit100";
                    break;
                case "Play/Great":
                    componentName = "hit300";
                    break;
            }

            float ratio = 0.72f; // brings sizing roughly in-line with stable

            var texture = GetTexture($"{componentName}@2x");
            if (texture == null)
            {
                ratio *= 2;
                GetTexture(componentName);
            }

            if (texture == null) return null;

            return new Sprite
            {
                Texture = texture,
                Scale = new Vector2(ratio),
            };
        }

        public override Texture GetTexture(string componentName) => Textures.Get(componentName);

        public override SampleChannel GetSample(string sampleName) => Samples.Get(sampleName);

        protected class LegacySkinResourceStore<T> : IResourceStore<byte[]>
            where T : INamedFileInfo
        {
            private readonly IHasFiles<T> source;
            private readonly IResourceStore<byte[]> underlyingStore;

            private string getPathForFile(string filename)
            {
                bool hasExtension = filename.Contains('.');

                string lastPiece = filename.Split('/').Last();

                var file = source.Files.FirstOrDefault(f =>
                    string.Equals(hasExtension ? f.Filename : Path.GetFileNameWithoutExtension(f.Filename), lastPiece, StringComparison.InvariantCultureIgnoreCase));
                return file?.FileInfo.StoragePath;
            }

            public LegacySkinResourceStore(IHasFiles<T> source, IResourceStore<byte[]> underlyingStore)
            {
                this.source = source;
                this.underlyingStore = underlyingStore;
            }

            public Stream GetStream(string name)
            {
                string path = getPathForFile(name);
                return path == null ? null : underlyingStore.GetStream(path);
            }

            byte[] IResourceStore<byte[]>.Get(string name)
            {
                string path = getPathForFile(name);
                return path == null ? null : underlyingStore.Get(path);
            }
        }
    }
}
<|MERGE_RESOLUTION|>--- conflicted
+++ resolved
@@ -1,124 +1,118 @@
-﻿// Copyright (c) 2007-2018 ppy Pty Ltd <contact@ppy.sh>.
-// Licensed under the MIT Licence - https://raw.githubusercontent.com/ppy/osu/master/LICENCE
-
-using System;
-using System.IO;
-using System.Linq;
-using osu.Framework.Audio;
-using osu.Framework.Audio.Sample;
-using osu.Framework.Graphics;
-using osu.Framework.Graphics.Sprites;
-using osu.Framework.Graphics.Textures;
-using osu.Framework.IO.Stores;
-using osu.Game.Database;
-using OpenTK;
-
-namespace osu.Game.Skinning
-{
-    public class LegacySkin : Skin
-    {
-        protected TextureStore Textures;
-
-        protected SampleManager Samples;
-
-        public LegacySkin(SkinInfo skin, IResourceStore<byte[]> storage, AudioManager audioManager)
-            : this(skin, new LegacySkinResourceStore<SkinFileInfo>(skin, storage), audioManager, "skin.ini")
-        {
-        }
-
-        protected LegacySkin(SkinInfo skin, IResourceStore<byte[]> storage, AudioManager audioManager, string filename) : base(skin)
-        {
-            Stream stream = storage.GetStream(filename);
-            if (stream != null)
-                using (StreamReader reader = new StreamReader(stream))
-                    Configuration = new LegacySkinDecoder().Decode(reader);
-            else
-                Configuration = new SkinConfiguration();
-
-<<<<<<< HEAD
-        protected LegacySkin(SkinInfo skin)
-            : base(skin)
-        {
-=======
-            Samples = audioManager.GetSampleManager(storage);
-            Textures = new TextureStore(new RawTextureLoaderStore(storage));
->>>>>>> 61ef6357
-        }
-
-        public override Drawable GetDrawableComponent(string componentName)
-        {
-            switch (componentName)
-            {
-                case "Play/Miss":
-                    componentName = "hit0";
-                    break;
-                case "Play/Meh":
-                    componentName = "hit50";
-                    break;
-                case "Play/Good":
-                    componentName = "hit100";
-                    break;
-                case "Play/Great":
-                    componentName = "hit300";
-                    break;
-            }
-
-            float ratio = 0.72f; // brings sizing roughly in-line with stable
-
-            var texture = GetTexture($"{componentName}@2x");
-            if (texture == null)
-            {
-                ratio *= 2;
-                GetTexture(componentName);
-            }
-
-            if (texture == null) return null;
-
-            return new Sprite
-            {
-                Texture = texture,
-                Scale = new Vector2(ratio),
-            };
-        }
-
-        public override Texture GetTexture(string componentName) => Textures.Get(componentName);
-
-        public override SampleChannel GetSample(string sampleName) => Samples.Get(sampleName);
-
-        protected class LegacySkinResourceStore<T> : IResourceStore<byte[]>
-            where T : INamedFileInfo
-        {
-            private readonly IHasFiles<T> source;
-            private readonly IResourceStore<byte[]> underlyingStore;
-
-            private string getPathForFile(string filename)
-            {
-                bool hasExtension = filename.Contains('.');
-
-                string lastPiece = filename.Split('/').Last();
-
-                var file = source.Files.FirstOrDefault(f =>
-                    string.Equals(hasExtension ? f.Filename : Path.GetFileNameWithoutExtension(f.Filename), lastPiece, StringComparison.InvariantCultureIgnoreCase));
-                return file?.FileInfo.StoragePath;
-            }
-
-            public LegacySkinResourceStore(IHasFiles<T> source, IResourceStore<byte[]> underlyingStore)
-            {
-                this.source = source;
-                this.underlyingStore = underlyingStore;
-            }
-
-            public Stream GetStream(string name)
-            {
-                string path = getPathForFile(name);
-                return path == null ? null : underlyingStore.GetStream(path);
-            }
-
-            byte[] IResourceStore<byte[]>.Get(string name)
-            {
-                string path = getPathForFile(name);
-                return path == null ? null : underlyingStore.Get(path);
-            }
-        }
-    }
-}
+﻿// Copyright (c) 2007-2018 ppy Pty Ltd <contact@ppy.sh>.
+// Licensed under the MIT Licence - https://raw.githubusercontent.com/ppy/osu/master/LICENCE
+
+using System;
+using System.IO;
+using System.Linq;
+using osu.Framework.Audio;
+using osu.Framework.Audio.Sample;
+using osu.Framework.Graphics;
+using osu.Framework.Graphics.Sprites;
+using osu.Framework.Graphics.Textures;
+using osu.Framework.IO.Stores;
+using osu.Game.Database;
+using OpenTK;
+
+namespace osu.Game.Skinning
+{
+    public class LegacySkin : Skin
+    {
+        protected TextureStore Textures;
+
+        protected SampleManager Samples;
+
+        public LegacySkin(SkinInfo skin, IResourceStore<byte[]> storage, AudioManager audioManager)
+            : this(skin, new LegacySkinResourceStore<SkinFileInfo>(skin, storage), audioManager, "skin.ini")
+        {
+        }
+
+        protected LegacySkin(SkinInfo skin, IResourceStore<byte[]> storage, AudioManager audioManager, string filename) : base(skin)
+        {
+            Stream stream = storage.GetStream(filename);
+            if (stream != null)
+                using (StreamReader reader = new StreamReader(stream))
+                    Configuration = new LegacySkinDecoder().Decode(reader);
+            else
+                Configuration = new SkinConfiguration();
+
+            Samples = audioManager.GetSampleManager(storage);
+            Textures = new TextureStore(new RawTextureLoaderStore(storage));
+        }
+
+        public override Drawable GetDrawableComponent(string componentName)
+        {
+            switch (componentName)
+            {
+                case "Play/Miss":
+                    componentName = "hit0";
+                    break;
+                case "Play/Meh":
+                    componentName = "hit50";
+                    break;
+                case "Play/Good":
+                    componentName = "hit100";
+                    break;
+                case "Play/Great":
+                    componentName = "hit300";
+                    break;
+            }
+
+            float ratio = 0.72f; // brings sizing roughly in-line with stable
+
+            var texture = GetTexture($"{componentName}@2x");
+            if (texture == null)
+            {
+                ratio *= 2;
+                GetTexture(componentName);
+            }
+
+            if (texture == null) return null;
+
+            return new Sprite
+            {
+                Texture = texture,
+                Scale = new Vector2(ratio),
+            };
+        }
+
+        public override Texture GetTexture(string componentName) => Textures.Get(componentName);
+
+        public override SampleChannel GetSample(string sampleName) => Samples.Get(sampleName);
+
+        protected class LegacySkinResourceStore<T> : IResourceStore<byte[]>
+            where T : INamedFileInfo
+        {
+            private readonly IHasFiles<T> source;
+            private readonly IResourceStore<byte[]> underlyingStore;
+
+            private string getPathForFile(string filename)
+            {
+                bool hasExtension = filename.Contains('.');
+
+                string lastPiece = filename.Split('/').Last();
+
+                var file = source.Files.FirstOrDefault(f =>
+                    string.Equals(hasExtension ? f.Filename : Path.GetFileNameWithoutExtension(f.Filename), lastPiece, StringComparison.InvariantCultureIgnoreCase));
+                return file?.FileInfo.StoragePath;
+            }
+
+            public LegacySkinResourceStore(IHasFiles<T> source, IResourceStore<byte[]> underlyingStore)
+            {
+                this.source = source;
+                this.underlyingStore = underlyingStore;
+            }
+
+            public Stream GetStream(string name)
+            {
+                string path = getPathForFile(name);
+                return path == null ? null : underlyingStore.GetStream(path);
+            }
+
+            byte[] IResourceStore<byte[]>.Get(string name)
+            {
+                string path = getPathForFile(name);
+                return path == null ? null : underlyingStore.Get(path);
+            }
+        }
+    }
+}