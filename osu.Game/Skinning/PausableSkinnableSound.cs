--- conflicted
+++ resolved
@@ -2,11 +2,8 @@
 // See the LICENCE file in the repository root for full licence text.
 
 using System.Collections.Generic;
-<<<<<<< HEAD
 using System.Linq;
-=======
 using JetBrains.Annotations;
->>>>>>> aeb059bc
 using osu.Framework.Allocation;
 using osu.Framework.Bindables;
 using osu.Framework.Threading;
@@ -17,7 +14,7 @@
 {
     public class PausableSkinnableSound : SkinnableSound
     {
-        public double Length => SamplesContainer.Children.Count == 0 ? 0 : SamplesContainer.Children.Max(sample => sample.Length);
+        public double Length => !DrawableSamples.Any() ? 0 : DrawableSamples.Max(sample => sample.Length);
 
         protected bool RequestedPlaying { get; private set; }
 
