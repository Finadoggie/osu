--- conflicted
+++ resolved
@@ -19,16 +19,13 @@
 
     public enum LegacyManiaSkinConfigurationLookups
     {
-<<<<<<< HEAD
         LightImage,
         LeftLineWidth,
-        RightLineWidth
+        RightLineWidth,
         HitPosition,
         HitTargetImage,
-        ShowJudgementLine
-=======
+        ShowJudgementLine,
         KeyImage,
         KeyImageDown
->>>>>>> 16439f7d
     }
 }