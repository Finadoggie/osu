<<<<<<< HEAD
// Copyright (c) 2007-2018 ppy Pty Ltd <contact@ppy.sh>.
// Licensed under the MIT Licence - https://raw.githubusercontent.com/ppy/osu/master/LICENCE

using System;
using osu.Game.Beatmaps;
using osu.Game.Graphics;
using osu.Game.Rulesets.Objects;
using osu.Game.Rulesets.Replays;
using osu.Game.Rulesets.Scoring;
using osu.Game.Rulesets.UI;

namespace osu.Game.Rulesets.Mods
{
    public class ModAutoplay<T> : ModAutoplay, IApplicableToRulesetContainer<T>
        where T : HitObject
    {
        protected virtual Score CreateReplayScore(Beatmap<T> beatmap) => new Score { Replay = new Replay() };

        public override bool HasImplementation => GetType().GenericTypeArguments.Length == 0;

        public virtual void ApplyToRulesetContainer(RulesetContainer<T> rulesetContainer) => rulesetContainer.SetReplay(CreateReplayScore(rulesetContainer.Beatmap)?.Replay);
    }

    public abstract class ModAutoplay : Mod, IApplicableFailOverride
    {
        public override string Name => "Autoplay";
        public override string ShortenedName => "AT";
        public override FontAwesome Icon => FontAwesome.fa_osu_mod_auto;
        public override string Description => "Watch a perfect automated play through the song.";
        public override double ScoreMultiplier => 1;
        public bool AllowFail => false;
        public override Type[] IncompatibleMods => new[] { typeof(ModRelax), typeof(ModSuddenDeath), typeof(ModNoFail) };
    }
}
=======
// Copyright (c) 2007-2018 ppy Pty Ltd <contact@ppy.sh>.
// Licensed under the MIT Licence - https://raw.githubusercontent.com/ppy/osu/master/LICENCE

using System;
using osu.Game.Beatmaps;
using osu.Game.Graphics;
using osu.Game.Rulesets.Objects;
using osu.Game.Rulesets.Replays;
using osu.Game.Rulesets.Scoring;
using osu.Game.Rulesets.UI;

namespace osu.Game.Rulesets.Mods
{
    public class ModAutoplay<T> : ModAutoplay, IApplicableToRulesetContainer<T>
        where T : HitObject
    {
        protected virtual Score CreateReplayScore(Beatmap<T> beatmap) => new Score { Replay = new Replay() };

        public override bool HasImplementation => GetType().GenericTypeArguments.Length == 0;

        public virtual void ApplyToRulesetContainer(RulesetContainer<T> rulesetContainer) => rulesetContainer.SetReplay(CreateReplayScore(rulesetContainer.Beatmap)?.Replay);
    }

    public abstract class ModAutoplay : Mod, IApplicableFailOverride
    {
        public override string Name => "Autoplay";
        public override string ShortenedName => "AT";
        public override FontAwesome Icon => FontAwesome.fa_osu_mod_auto;
        public override string Description => "Watch a perfect automated play through the song.";
        public override double ScoreMultiplier => 0;
        public bool AllowFail => false;
        public override Type[] IncompatibleMods => new[] { typeof(ModRelax), typeof(ModSuddenDeath), typeof(ModNoFail) };
    }
}
>>>>>>> 5d103a00
<|MERGE_RESOLUTION|>--- conflicted
+++ resolved
@@ -1,4 +1,3 @@
-<<<<<<< HEAD
 // Copyright (c) 2007-2018 ppy Pty Ltd <contact@ppy.sh>.
 // Licensed under the MIT Licence - https://raw.githubusercontent.com/ppy/osu/master/LICENCE
 
@@ -32,40 +31,4 @@
         public bool AllowFail => false;
         public override Type[] IncompatibleMods => new[] { typeof(ModRelax), typeof(ModSuddenDeath), typeof(ModNoFail) };
     }
-}
-=======
-// Copyright (c) 2007-2018 ppy Pty Ltd <contact@ppy.sh>.
-// Licensed under the MIT Licence - https://raw.githubusercontent.com/ppy/osu/master/LICENCE
-
-using System;
-using osu.Game.Beatmaps;
-using osu.Game.Graphics;
-using osu.Game.Rulesets.Objects;
-using osu.Game.Rulesets.Replays;
-using osu.Game.Rulesets.Scoring;
-using osu.Game.Rulesets.UI;
-
-namespace osu.Game.Rulesets.Mods
-{
-    public class ModAutoplay<T> : ModAutoplay, IApplicableToRulesetContainer<T>
-        where T : HitObject
-    {
-        protected virtual Score CreateReplayScore(Beatmap<T> beatmap) => new Score { Replay = new Replay() };
-
-        public override bool HasImplementation => GetType().GenericTypeArguments.Length == 0;
-
-        public virtual void ApplyToRulesetContainer(RulesetContainer<T> rulesetContainer) => rulesetContainer.SetReplay(CreateReplayScore(rulesetContainer.Beatmap)?.Replay);
-    }
-
-    public abstract class ModAutoplay : Mod, IApplicableFailOverride
-    {
-        public override string Name => "Autoplay";
-        public override string ShortenedName => "AT";
-        public override FontAwesome Icon => FontAwesome.fa_osu_mod_auto;
-        public override string Description => "Watch a perfect automated play through the song.";
-        public override double ScoreMultiplier => 0;
-        public bool AllowFail => false;
-        public override Type[] IncompatibleMods => new[] { typeof(ModRelax), typeof(ModSuddenDeath), typeof(ModNoFail) };
-    }
-}
->>>>>>> 5d103a00
+}