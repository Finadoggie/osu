--- conflicted
+++ resolved
@@ -138,11 +138,6 @@
 
         private UserLookupCache userCache;
 
-<<<<<<< HEAD
-=======
-        private BeatmapOnlineLookupQueue onlineBeatmapLookupQueue;
-
->>>>>>> 2ed28f62
         private FileStore fileStore;
 
         private RulesetConfigCache rulesetConfigCache;
@@ -247,15 +242,7 @@
 
             // ordering is important here to ensure foreign keys rules are not broken in ModelStore.Cleanup()
             dependencies.Cache(ScoreManager = new ScoreManager(RulesetStore, () => BeatmapManager, Storage, API, contextFactory, Scheduler, Host, () => difficultyCache, LocalConfig));
-<<<<<<< HEAD
             dependencies.Cache(BeatmapManager = new BeatmapManager(Storage, contextFactory, RulesetStore, API, Audio, Resources, Host, defaultBeatmap, performOnlineLookups: true));
-=======
-            dependencies.Cache(BeatmapManager = new BeatmapManager(Storage, contextFactory, RulesetStore, API, Audio, Resources, Host, defaultBeatmap));
-
-            onlineBeatmapLookupQueue = new BeatmapOnlineLookupQueue(API, Storage);
-
-            BeatmapManager.OnlineLookupQueue = onlineBeatmapLookupQueue;
->>>>>>> 2ed28f62
 
             // this should likely be moved to ArchiveModelManager when another case appears where it is necessary
             // to have inter-dependent model managers. this could be obtained with an IHasForeign<T> interface to
@@ -537,8 +524,8 @@
             base.Dispose(isDisposing);
 
             RulesetStore?.Dispose();
+            BeatmapManager?.Dispose();
             LocalConfig?.Dispose();
-            onlineBeatmapLookupQueue?.Dispose();
 
             contextFactory?.FlushConnections();
         }
