--- conflicted
+++ resolved
@@ -64,16 +64,8 @@
         public void Setup() => Schedule(() =>
         {
             editorBeatmap.BeatmapInfo.BaseDifficulty.SliderMultiplier = 1;
-<<<<<<< HEAD
             editorBeatmap.ControlPointInfo.Clear();
             editorBeatmap.ControlPointInfo.Add(0, new TimingControlPoint { BeatLength = beat_length });
-
-            beatDivisor.Value = 1;
-=======
-            editorBeatmap.ControlPointInfo.DifficultyPoints.Clear();
-            editorBeatmap.ControlPointInfo.TimingPoints.Clear();
-            editorBeatmap.ControlPointInfo.TimingPoints.Add(new TimingControlPoint { BeatLength = beat_length });
->>>>>>> dd16b938
         });
 
         [TestCase(1)]
@@ -87,49 +79,6 @@
         public void TestBeatDivisor(int divisor)
         {
             AddStep($"set beat divisor = {divisor}", () => beatDivisor.Value = divisor);
-<<<<<<< HEAD
-            createGrid();
-        }
-
-        [TestCase(100, 100)]
-        [TestCase(200, 100)]
-        public void TestBeatLength(float beatLength, float expectedSpacing)
-        {
-            AddStep($"set beat length = {beatLength}", () =>
-            {
-                editorBeatmap.ControlPointInfo.Clear();
-                editorBeatmap.ControlPointInfo.Add(0, new TimingControlPoint { BeatLength = beatLength });
-            });
-
-            createGrid();
-            AddAssert($"spacing = {expectedSpacing}", () => Precision.AlmostEquals(expectedSpacing, grid.DistanceSpacing));
-        }
-
-        [TestCase(0.5f, 50)]
-        [TestCase(1, 100)]
-        [TestCase(1.5f, 150)]
-        public void TestSpeedMultiplier(float multiplier, float expectedSpacing)
-        {
-            AddStep($"set speed multiplier = {multiplier}", () =>
-            {
-                editorBeatmap.ControlPointInfo.Clear();
-                editorBeatmap.ControlPointInfo.Add(0, new DifficultyControlPoint { SpeedMultiplier = multiplier });
-            });
-
-            createGrid();
-            AddAssert($"spacing = {expectedSpacing}", () => Precision.AlmostEquals(expectedSpacing, grid.DistanceSpacing));
-        }
-
-        [TestCase(0.5f, 50)]
-        [TestCase(1, 100)]
-        [TestCase(1.5f, 150)]
-        public void TestSliderMultiplier(float multiplier, float expectedSpacing)
-        {
-            AddStep($"set speed multiplier = {multiplier}", () => editorBeatmap.BeatmapInfo.BaseDifficulty.SliderMultiplier = multiplier);
-            createGrid();
-            AddAssert($"spacing = {expectedSpacing}", () => Precision.AlmostEquals(expectedSpacing, grid.DistanceSpacing));
-=======
->>>>>>> dd16b938
         }
 
         [Test]
