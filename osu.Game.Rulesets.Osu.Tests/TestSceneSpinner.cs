﻿// Copyright (c) ppy Pty Ltd <contact@ppy.sh>. Licensed under the MIT Licence.
// See the LICENCE file in the repository root for full licence text.

using System.Linq;
using NUnit.Framework;
using osu.Framework.Graphics;
using osu.Game.Beatmaps;
using osu.Game.Beatmaps.ControlPoints;
using osu.Game.Rulesets.Mods;
using osu.Game.Rulesets.Osu.Objects;
using osu.Game.Rulesets.Osu.Objects.Drawables;

namespace osu.Game.Rulesets.Osu.Tests
{
    [TestFixture]
    public class TestSceneSpinner : OsuSkinnableTestScene
    {
        private int depthIndex;

        public TestSceneSpinner()
        {
<<<<<<< HEAD
            //            base.Content.Add(content = new OsuInputManager(new RulesetInfo { ID = 0 }));

=======
>>>>>>> 15a00823
            AddStep("Miss Big", () => SetContents(() => testSingle(2)));
            AddStep("Miss Medium", () => SetContents(() => testSingle(5)));
            AddStep("Miss Small", () => SetContents(() => testSingle(7)));
            AddStep("Hit Big", () => SetContents(() => testSingle(2, true)));
            AddStep("Hit Medium", () => SetContents(() => testSingle(5, true)));
            AddStep("Hit Small", () => SetContents(() => testSingle(7, true)));
        }

        private Drawable testSingle(float circleSize, bool auto = false)
        {
            var spinner = new Spinner { StartTime = Time.Current + 2000, EndTime = Time.Current + 5000 };

            spinner.ApplyDefaults(new ControlPointInfo(), new BeatmapDifficulty { CircleSize = circleSize });

            var drawable = new TestDrawableSpinner(spinner, auto)
            {
                Anchor = Anchor.Centre,
                Depth = depthIndex++
            };

            foreach (var mod in SelectedMods.Value.OfType<IApplicableToDrawableHitObjects>())
                mod.ApplyToDrawableHitObjects(new[] { drawable });

            return drawable;
        }

        private class TestDrawableSpinner : DrawableSpinner
        {
            private readonly bool auto;

            public TestDrawableSpinner(Spinner s, bool auto)
                : base(s)
            {
                this.auto = auto;
            }

            protected override void Update()
            {
                base.Update();
                if (auto)
                    RotationTracker.AddRotation((float)(Clock.ElapsedFrameTime * 3));
            }
        }
    }
}<|MERGE_RESOLUTION|>--- conflicted
+++ resolved
@@ -19,11 +19,6 @@
 
         public TestSceneSpinner()
         {
-<<<<<<< HEAD
-            //            base.Content.Add(content = new OsuInputManager(new RulesetInfo { ID = 0 }));
-
-=======
->>>>>>> 15a00823
             AddStep("Miss Big", () => SetContents(() => testSingle(2)));
             AddStep("Miss Medium", () => SetContents(() => testSingle(5)));
             AddStep("Miss Small", () => SetContents(() => testSingle(7)));
