--- conflicted
+++ resolved
@@ -24,13 +24,8 @@
         private int tinyTicksMissed;
         private int misses;
 
-<<<<<<< HEAD
-        public CatchPerformanceCalculator(Ruleset ruleset, WorkingBeatmap beatmap, ScoreInfo score, DifficultyAttributes attributes = null)
-            : base(ruleset, beatmap, score, attributes)
-=======
         public CatchPerformanceCalculator(Ruleset ruleset, DifficultyAttributes attributes, ScoreInfo score)
             : base(ruleset, attributes, score)
->>>>>>> 1566882d
         {
         }
 
