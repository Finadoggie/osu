--- conflicted
+++ resolved
@@ -50,17 +50,6 @@
 
         protected override IEnumerable<DifficultyHitObject> CreateDifficultyHitObjects(IBeatmap beatmap, double clockRate)
         {
-<<<<<<< HEAD
-            float halfCatchWidth;
-
-            using (var catcher = new Catcher(beatmap.BeatmapInfo.BaseDifficulty))
-            {
-                halfCatchWidth = catcher.CatchWidth * 0.5f;
-                halfCatchWidth *= 0.8f; // We're only using 80% of the catcher's width to simulate imperfect gameplay.
-            }
-
-=======
->>>>>>> fcbf83cd
             CatchHitObject lastObject = null;
 
             // In 2B beatmaps, it is possible that a normal Fruit is placed in the middle of a JuiceStream.
@@ -82,7 +71,7 @@
 
         protected override Skill[] CreateSkills(IBeatmap beatmap)
         {
-            using (var catcher = new CatcherArea.Catcher(beatmap.BeatmapInfo.BaseDifficulty))
+            using (var catcher = new Catcher(beatmap.BeatmapInfo.BaseDifficulty))
             {
                 halfCatcherWidth = catcher.CatchWidth * 0.5f;
                 halfCatcherWidth *= 0.8f; // We're only using 80% of the catcher's width to simulate imperfect gameplay.
