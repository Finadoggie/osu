﻿// Copyright (c) 2007-2017 ppy Pty Ltd <contact@ppy.sh>.
// Licensed under the MIT Licence - https://raw.githubusercontent.com/ppy/osu/master/LICENCE

using osu.Game.Modes.Judgements;

namespace osu.Game.Modes.Taiko.Judgements
{
    public class TaikoJudgementInfo : JudgementInfo
    {
        /// <summary>
        /// The maximum score value.
        /// </summary>
<<<<<<< HEAD
        public const TaikoScoreResult MAX_SCORE = TaikoScoreResult.Great;
=======
        public const TaikoHitResult MAX_HIT_RESULT = TaikoHitResult.Great;
>>>>>>> 7d8c2c9a

        /// <summary>
        /// The score value.
        /// </summary>
<<<<<<< HEAD
        public TaikoScoreResult Score;
=======
        public TaikoHitResult TaikoResult;
>>>>>>> 7d8c2c9a

        /// <summary>
        /// The score value for the combo portion of the score.
        /// </summary>
<<<<<<< HEAD
        public int ScoreValue => ScoreToInt(Score);
=======
        public int ScoreValue => NumericResultForScore(TaikoResult);
>>>>>>> 7d8c2c9a
        
        /// <summary>
        /// The score value for the accuracy portion of the score.
        /// </summary>
<<<<<<< HEAD
        public int AccuracyScoreValue => AccuracyScoreToInt(Score);
=======
        public int AccuracyScoreValue => NumericResultForAccuracy(TaikoResult);
>>>>>>> 7d8c2c9a

        /// <summary>
        /// The maximum score value for the combo portion of the score.
        /// </summary>
<<<<<<< HEAD
        public int MaxScoreValue => ScoreToInt(MAX_SCORE);
=======
        public int MaxScoreValue => NumericResultForScore(MAX_HIT_RESULT);
>>>>>>> 7d8c2c9a
        
        /// <summary>
        /// The maximum score value for the accuracy portion of the score.
        /// </summary>
<<<<<<< HEAD
        public int MaxAccuracyScoreValue => AccuracyScoreToInt(MAX_SCORE);
=======
        public int MaxAccuracyScoreValue => NumericResultForAccuracy(MAX_HIT_RESULT);
>>>>>>> 7d8c2c9a

        /// <summary>
        /// Whether this Judgement has a secondary hit in the case of finishers.
        /// </summary>
        public bool SecondHit;

        /// <summary>
<<<<<<< HEAD
        /// Computes the score value for the combo portion of the score.
        /// For the accuracy portion of the score (including accuracy percentage), see <see cref="AccuracyScoreToInt(TaikoScoreResult)"/>.
        /// </summary>
        /// <param name="result">The result to compute the score value for.</param>
        /// <returns>The int score value.</returns>
        protected virtual int ScoreToInt(TaikoScoreResult result)
=======
        /// Computes the numeric score value for the combo portion of the score.
        /// For the accuracy portion of the score (including accuracy percentage), see <see cref="NumericResultForAccuracy(TaikoHitResult)"/>.
        /// </summary>
        /// <param name="result">The result to compute the score value for.</param>
        /// <returns>The numeric score value.</returns>
        protected virtual int NumericResultForScore(TaikoHitResult result)
>>>>>>> 7d8c2c9a
        {
            switch (result)
            {
                default:
                    return 0;
<<<<<<< HEAD
                case TaikoScoreResult.Good:
                    return 100;
                case TaikoScoreResult.Great:
=======
                case TaikoHitResult.Good:
                    return 100;
                case TaikoHitResult.Great:
>>>>>>> 7d8c2c9a
                    return 300;
            }
        }

        /// <summary>
<<<<<<< HEAD
        /// Computes the score value for the accurac portion of the score.
        /// </summary>
        /// <param name="result">The result to compute the score value for.</param>
        /// <returns>The int score value.</returns>
        protected virtual int AccuracyScoreToInt(TaikoScoreResult result)
=======
        /// Computes the numeric score value for the accuracy portion of the score.
        /// For the combo portion of the score, see <see cref="NumericResultForScore(TaikoHitResult)"/>.
        /// </summary>
        /// <param name="result">The result to compute the score value for.</param>
        /// <returns>The numeric score value.</returns>
        protected virtual int NumericResultForAccuracy(TaikoHitResult result)
>>>>>>> 7d8c2c9a
        {
            switch (result)
            {
                default:
                    return 0;
<<<<<<< HEAD
                case TaikoScoreResult.Good:
                    return 150;
                case TaikoScoreResult.Great:
=======
                case TaikoHitResult.Good:
                    return 150;
                case TaikoHitResult.Great:
>>>>>>> 7d8c2c9a
                    return 300;
            }
        }
    }
}
<|MERGE_RESOLUTION|>--- conflicted
+++ resolved
@@ -1,136 +1,83 @@
-﻿// Copyright (c) 2007-2017 ppy Pty Ltd <contact@ppy.sh>.
-// Licensed under the MIT Licence - https://raw.githubusercontent.com/ppy/osu/master/LICENCE
-
-using osu.Game.Modes.Judgements;
-
-namespace osu.Game.Modes.Taiko.Judgements
-{
-    public class TaikoJudgementInfo : JudgementInfo
-    {
-        /// <summary>
-        /// The maximum score value.
-        /// </summary>
-<<<<<<< HEAD
-        public const TaikoScoreResult MAX_SCORE = TaikoScoreResult.Great;
-=======
-        public const TaikoHitResult MAX_HIT_RESULT = TaikoHitResult.Great;
->>>>>>> 7d8c2c9a
-
-        /// <summary>
-        /// The score value.
-        /// </summary>
-<<<<<<< HEAD
-        public TaikoScoreResult Score;
-=======
-        public TaikoHitResult TaikoResult;
->>>>>>> 7d8c2c9a
-
-        /// <summary>
-        /// The score value for the combo portion of the score.
-        /// </summary>
-<<<<<<< HEAD
-        public int ScoreValue => ScoreToInt(Score);
-=======
-        public int ScoreValue => NumericResultForScore(TaikoResult);
->>>>>>> 7d8c2c9a
-        
-        /// <summary>
-        /// The score value for the accuracy portion of the score.
-        /// </summary>
-<<<<<<< HEAD
-        public int AccuracyScoreValue => AccuracyScoreToInt(Score);
-=======
-        public int AccuracyScoreValue => NumericResultForAccuracy(TaikoResult);
->>>>>>> 7d8c2c9a
-
-        /// <summary>
-        /// The maximum score value for the combo portion of the score.
-        /// </summary>
-<<<<<<< HEAD
-        public int MaxScoreValue => ScoreToInt(MAX_SCORE);
-=======
-        public int MaxScoreValue => NumericResultForScore(MAX_HIT_RESULT);
->>>>>>> 7d8c2c9a
-        
-        /// <summary>
-        /// The maximum score value for the accuracy portion of the score.
-        /// </summary>
-<<<<<<< HEAD
-        public int MaxAccuracyScoreValue => AccuracyScoreToInt(MAX_SCORE);
-=======
-        public int MaxAccuracyScoreValue => NumericResultForAccuracy(MAX_HIT_RESULT);
->>>>>>> 7d8c2c9a
-
-        /// <summary>
-        /// Whether this Judgement has a secondary hit in the case of finishers.
-        /// </summary>
-        public bool SecondHit;
-
-        /// <summary>
-<<<<<<< HEAD
-        /// Computes the score value for the combo portion of the score.
-        /// For the accuracy portion of the score (including accuracy percentage), see <see cref="AccuracyScoreToInt(TaikoScoreResult)"/>.
-        /// </summary>
-        /// <param name="result">The result to compute the score value for.</param>
-        /// <returns>The int score value.</returns>
-        protected virtual int ScoreToInt(TaikoScoreResult result)
-=======
-        /// Computes the numeric score value for the combo portion of the score.
-        /// For the accuracy portion of the score (including accuracy percentage), see <see cref="NumericResultForAccuracy(TaikoHitResult)"/>.
-        /// </summary>
-        /// <param name="result">The result to compute the score value for.</param>
-        /// <returns>The numeric score value.</returns>
-        protected virtual int NumericResultForScore(TaikoHitResult result)
->>>>>>> 7d8c2c9a
-        {
-            switch (result)
-            {
-                default:
-                    return 0;
-<<<<<<< HEAD
-                case TaikoScoreResult.Good:
-                    return 100;
-                case TaikoScoreResult.Great:
-=======
-                case TaikoHitResult.Good:
-                    return 100;
-                case TaikoHitResult.Great:
->>>>>>> 7d8c2c9a
-                    return 300;
-            }
-        }
-
-        /// <summary>
-<<<<<<< HEAD
-        /// Computes the score value for the accurac portion of the score.
-        /// </summary>
-        /// <param name="result">The result to compute the score value for.</param>
-        /// <returns>The int score value.</returns>
-        protected virtual int AccuracyScoreToInt(TaikoScoreResult result)
-=======
-        /// Computes the numeric score value for the accuracy portion of the score.
-        /// For the combo portion of the score, see <see cref="NumericResultForScore(TaikoHitResult)"/>.
-        /// </summary>
-        /// <param name="result">The result to compute the score value for.</param>
-        /// <returns>The numeric score value.</returns>
-        protected virtual int NumericResultForAccuracy(TaikoHitResult result)
->>>>>>> 7d8c2c9a
-        {
-            switch (result)
-            {
-                default:
-                    return 0;
-<<<<<<< HEAD
-                case TaikoScoreResult.Good:
-                    return 150;
-                case TaikoScoreResult.Great:
-=======
-                case TaikoHitResult.Good:
-                    return 150;
-                case TaikoHitResult.Great:
->>>>>>> 7d8c2c9a
-                    return 300;
-            }
-        }
-    }
-}
+﻿// Copyright (c) 2007-2017 ppy Pty Ltd <contact@ppy.sh>.
+// Licensed under the MIT Licence - https://raw.githubusercontent.com/ppy/osu/master/LICENCE
+
+using osu.Game.Modes.Judgements;
+
+namespace osu.Game.Modes.Taiko.Judgements
+{
+    public class TaikoJudgementInfo : JudgementInfo
+    {
+        /// <summary>
+        /// The maximum score value.
+        /// </summary>
+        public const TaikoHitResult MAX_HIT_RESULT = TaikoHitResult.Great;
+
+        /// <summary>
+        /// The score value.
+        /// </summary>
+        public TaikoHitResult TaikoResult;
+
+        /// <summary>
+        /// The score value for the combo portion of the score.
+        /// </summary>
+        public int ScoreValue => NumericResultForScore(TaikoResult);
+        
+        /// <summary>
+        /// The score value for the accuracy portion of the score.
+        /// </summary>
+        public int AccuracyScoreValue => NumericResultForAccuracy(TaikoResult);
+
+        /// <summary>
+        /// The maximum score value for the combo portion of the score.
+        /// </summary>
+        public int MaxScoreValue => NumericResultForScore(MAX_HIT_RESULT);
+        
+        /// <summary>
+        /// The maximum score value for the accuracy portion of the score.
+        /// </summary>
+        public int MaxAccuracyScoreValue => NumericResultForAccuracy(MAX_HIT_RESULT);
+
+        /// <summary>
+        /// Whether this Judgement has a secondary hit in the case of finishers.
+        /// </summary>
+        public bool SecondHit;
+
+        /// <summary>
+        /// Computes the numeric score value for the combo portion of the score.
+        /// For the accuracy portion of the score (including accuracy percentage), see <see cref="NumericResultForAccuracy(TaikoHitResult)"/>.
+        /// </summary>
+        /// <param name="result">The result to compute the score value for.</param>
+        /// <returns>The numeric score value.</returns>
+        protected virtual int NumericResultForScore(TaikoHitResult result)
+        {
+            switch (result)
+            {
+                default:
+                    return 0;
+                case TaikoHitResult.Good:
+                    return 100;
+                case TaikoHitResult.Great:
+                    return 300;
+            }
+        }
+
+        /// <summary>
+        /// Computes the numeric score value for the accuracy portion of the score.
+        /// For the combo portion of the score, see <see cref="NumericResultForScore(TaikoHitResult)"/>.
+        /// </summary>
+        /// <param name="result">The result to compute the score value for.</param>
+        /// <returns>The numeric score value.</returns>
+        protected virtual int NumericResultForAccuracy(TaikoHitResult result)
+        {
+            switch (result)
+            {
+                default:
+                    return 0;
+                case TaikoHitResult.Good:
+                    return 150;
+                case TaikoHitResult.Great:
+                    return 300;
+            }
+        }
+    }
+}