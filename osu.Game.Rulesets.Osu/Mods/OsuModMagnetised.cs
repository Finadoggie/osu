--- conflicted
+++ resolved
@@ -23,13 +23,8 @@
         public override string Acronym => "MG";
         public override IconUsage? Icon => FontAwesome.Solid.Magnet;
         public override ModType Type => ModType.Fun;
-<<<<<<< HEAD
         public override LocalisableString Description => "No need to chase the circles – your cursor is a magnet!";
-        public override double ScoreMultiplier => 1;
-=======
-        public override string Description => "No need to chase the circles – your cursor is a magnet!";
         public override double ScoreMultiplier => 0.5;
->>>>>>> 0d3cda33
         public override Type[] IncompatibleMods => new[] { typeof(OsuModAutopilot), typeof(OsuModWiggle), typeof(OsuModTransform), typeof(ModAutoplay), typeof(OsuModRelax), typeof(OsuModRepel) };
 
         private IFrameStableClock gameplayClock = null!;
