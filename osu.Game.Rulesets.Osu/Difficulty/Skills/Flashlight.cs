﻿// Copyright (c) ppy Pty Ltd <contact@ppy.sh>. Licensed under the MIT Licence.
// See the LICENCE file in the repository root for full licence text.

using System;
using System.Linq;
using osu.Game.Rulesets.Difficulty.Preprocessing;
using osu.Game.Rulesets.Mods;
using osu.Game.Rulesets.Osu.Mods;
using osu.Game.Rulesets.Osu.Difficulty.Preprocessing;
using osu.Game.Rulesets.Osu.Objects;

namespace osu.Game.Rulesets.Osu.Difficulty.Skills
{
    /// <summary>
    /// Represents the skill required to memorise and hit every object in a map with the Flashlight mod enabled.
    /// </summary>
    public class Flashlight : OsuStrainSkill
    {
        public Flashlight(Mod[] mods)
            : base(mods)
        {
            this.mods = mods;
        }

<<<<<<< HEAD
        private double skillMultiplier => 0.1;
=======
        private double skillMultiplier => 0.07;
>>>>>>> 4ba5a939
        private double strainDecayBase => 0.15;
        protected override double DecayWeight => 1.0;
        protected override int HistoryLength => 10; // Look back for 10 notes is added for the sake of flashlight calculations.

        private readonly Mod[] mods;
        private bool hidden;

        private const double max_opacity_bonus = 0.4;
        private const double hidden_bonus = 0.2;

        private double currentStrain;

        private double strainValueOf(DifficultyHitObject current)
        {
            if (current.BaseObject is Spinner)
                return 0;

            hidden = mods.Any(m => m is OsuModHidden);

            var osuCurrent = (OsuDifficultyHitObject)current;
            var osuHitObject = (OsuHitObject)(osuCurrent.BaseObject);

            double scalingFactor = 52.0 / osuHitObject.Radius;
            double smallDistNerf = 1.0;
            double cumulativeStrainTime = 0.0;

            double result = 0.0;

            OsuDifficultyHitObject lastObj = osuCurrent;

            // This is iterating backwards in time from the current object.
            for (int i = 0; i < Previous.Count; i++)
            {
                var currentObj = (OsuDifficultyHitObject)Previous[i];
                var currentHitObject = (OsuHitObject)(currentObj.BaseObject);

                if (!(currentObj.BaseObject is Spinner))
                {
                    double jumpDistance = (osuHitObject.StackedPosition - currentHitObject.EndPosition).Length;

                    cumulativeStrainTime += lastObj.StrainTime;

                    // We want to nerf objects that can be easily seen within the Flashlight circle radius.
                    if (i == 0)
                        smallDistNerf = Math.Min(1.0, jumpDistance / 75.0);

                    // We also want to nerf stacks so that only the first object of the stack is accounted for.
                    double stackNerf = Math.Min(1.0, (currentObj.LazyJumpDistance / scalingFactor) / 25.0);

<<<<<<< HEAD
                    // Bonus based on how visible the object is.
                    double opacityBonus = 1.0 + max_opacity_bonus * (1.0 - osuCurrent.Opacity(osuPreviousHitObject.StartTime, hidden));

                    result += Math.Pow(0.8, i) * stackNerf * opacityBonus * scalingFactor * jumpDistance / cumulativeStrainTime;
=======
                    result += stackNerf * scalingFactor * jumpDistance / cumulativeStrainTime;
>>>>>>> 4ba5a939
                }

                lastObj = currentObj;
            }

            result = Math.Pow(smallDistNerf * result, 2.0);

            // Additional bonus for Hidden due to there being no approach circles.
            if (hidden)
                result *= 1.0 + hidden_bonus;

            return result;
        }

        private double strainDecay(double ms) => Math.Pow(strainDecayBase, ms / 1000);

        protected override double CalculateInitialStrain(double time) => currentStrain * strainDecay(time - Previous[0].StartTime);

        protected override double StrainValueAt(DifficultyHitObject current)
        {
            currentStrain *= strainDecay(current.DeltaTime);
            currentStrain += strainValueOf(current) * skillMultiplier;

            return currentStrain;
        }
    }
}<|MERGE_RESOLUTION|>--- conflicted
+++ resolved
@@ -22,11 +22,7 @@
             this.mods = mods;
         }
 
-<<<<<<< HEAD
         private double skillMultiplier => 0.1;
-=======
-        private double skillMultiplier => 0.07;
->>>>>>> 4ba5a939
         private double strainDecayBase => 0.15;
         protected override double DecayWeight => 1.0;
         protected override int HistoryLength => 10; // Look back for 10 notes is added for the sake of flashlight calculations.
@@ -76,14 +72,10 @@
                     // We also want to nerf stacks so that only the first object of the stack is accounted for.
                     double stackNerf = Math.Min(1.0, (currentObj.LazyJumpDistance / scalingFactor) / 25.0);
 
-<<<<<<< HEAD
                     // Bonus based on how visible the object is.
                     double opacityBonus = 1.0 + max_opacity_bonus * (1.0 - osuCurrent.Opacity(osuPreviousHitObject.StartTime, hidden));
 
-                    result += Math.Pow(0.8, i) * stackNerf * opacityBonus * scalingFactor * jumpDistance / cumulativeStrainTime;
-=======
                     result += stackNerf * scalingFactor * jumpDistance / cumulativeStrainTime;
->>>>>>> 4ba5a939
                 }
 
                 lastObj = currentObj;
