﻿// Copyright (c) ppy Pty Ltd <contact@ppy.sh>. Licensed under the MIT Licence.
// See the LICENCE file in the repository root for full licence text.

using System;
using System.Collections.Generic;
using osu.Game.Rulesets.Difficulty.Preprocessing;
using osu.Game.Rulesets.Mods;
using osu.Game.Rulesets.Osu.Difficulty.Evaluators;
using osu.Game.Rulesets.Osu.Objects;
using System.Linq;
using osu.Game.Rulesets.Difficulty.Skills;
using osu.Game.Rulesets.Difficulty.Utils;
using osu.Game.Rulesets.Osu.Difficulty.Preprocessing;

namespace osu.Game.Rulesets.Osu.Difficulty.Skills
{
    /// <summary>
    /// Represents the skill required to press keys with regards to keeping up with the speed at which objects need to be hit.
    /// </summary>
<<<<<<< HEAD
    public class Speed : Skill
    {
        private double skillMultiplier => 0.93;
=======
    public class Speed : OsuVariableLengthStrainSkill
    {
        private double skillMultiplier => 1.55526;
        private double strainDecayBase => 0.3;
>>>>>>> 1b313ce6

        private readonly List<double> noteDifficulties = new List<double>();

        private readonly List<double> sliderStrains = new List<double>();

        private double currentDifficulty;

        private double noteWeightSum;

        private double strainDecayBase => 0.3;

        public Speed(Mod[] mods)
            : base(mods)
        {
        }

        private double strainDecay(double ms) => Math.Pow(strainDecayBase, ms / 1000);

        public override void Process(DifficultyHitObject current)
        {
            currentDifficulty *= strainDecay(((OsuDifficultyHitObject)current).AdjustedDeltaTime);
            currentDifficulty += SpeedEvaluator.EvaluateDifficultyOf(current, Mods) * skillMultiplier;

            double currentRhythm = RhythmEvaluator.EvaluateDifficultyOf(current);

            double totalDifficulty = currentDifficulty * currentRhythm;

            if (current.BaseObject is Slider)
                sliderStrains.Add(totalDifficulty);

            noteDifficulties.Add(totalDifficulty);
        }

        public override double DifficultyValue()
        {
            double difficulty = 0;

            // Notes with 0 difficulty are excluded to avoid worst-case time complexity of the following sort (e.g. /b/2351871).
            // These notes will not contribute to the difficulty.
            var peaks = noteDifficulties.Where(p => p > 0);

            List<double> notes = peaks.ToList();

            int index = 0;

            foreach (double note in notes.OrderDescending())
            {
                // Use a harmonic sum that considers each note of the map according to a predefined weight using arbitrary balancing constants.
                // https://www.desmos.com/calculator/hfdpztcazs
                double weight = (1.0 + (20.0 / (1 + index))) / (Math.Pow(index, 0.85) + 1.0 + (20.0 / (1.0 + index)));

                noteWeightSum += weight;

                difficulty += note * weight;
                index += 1;
            }

            return difficulty;
        }

        /// <summary>
        /// Returns the number of relevant objects weighted against the top note.
        /// </summary>
        public double CountTopWeightedNotes(double difficultyValue)
        {
            if (noteDifficulties.Count == 0)
                return 0.0;

            if (noteWeightSum == 0)
                return 0.0;

            double consistentTopNote = difficultyValue / noteWeightSum; // What would the top note be if all note values were identical

            if (consistentTopNote == 0)
                return 0;

            // Use a weighted sum of all notes. Constants are arbitrary and give nice values
            return noteDifficulties.Sum(s => 1.1 / (1 + Math.Exp(-10 * (s / consistentTopNote - 0.88))));
        }

        public double RelevantNoteCount()
        {
            if (noteDifficulties.Count == 0)
                return 0;

            double maxStrain = noteDifficulties.Max();
            if (maxStrain == 0)
                return 0;

            return noteDifficulties.Sum(strain => 1.0 / (1.0 + Math.Exp(-(strain / maxStrain * 12.0 - 6.0))));
        }

        public double CountTopWeightedSliders(double difficultyValue)
        {
            if (sliderStrains.Count == 0)
                return 0;

            if (noteWeightSum == 0)
                return 0.0;

            double consistentTopNote = difficultyValue / noteWeightSum; // What would the top note be if all note values were identical

            if (consistentTopNote == 0)
                return 0;

            // Use a weighted sum of all notes. Constants are arbitrary and give nice values
            return sliderStrains.Sum(s => DifficultyCalculationUtils.Logistic(s / consistentTopNote, 0.88, 10, 1.1));
        }
    }
}<|MERGE_RESOLUTION|>--- conflicted
+++ resolved
@@ -17,16 +17,9 @@
     /// <summary>
     /// Represents the skill required to press keys with regards to keeping up with the speed at which objects need to be hit.
     /// </summary>
-<<<<<<< HEAD
-    public class Speed : Skill
-    {
-        private double skillMultiplier => 0.93;
-=======
     public class Speed : OsuVariableLengthStrainSkill
     {
-        private double skillMultiplier => 1.55526;
-        private double strainDecayBase => 0.3;
->>>>>>> 1b313ce6
+        private double skillMultiplier => 0.98;
 
         private readonly List<double> noteDifficulties = new List<double>();
 
