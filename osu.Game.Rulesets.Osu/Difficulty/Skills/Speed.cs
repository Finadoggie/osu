--- conflicted
+++ resolved
@@ -82,12 +82,12 @@
         /// <summary>
         /// Returns the number of relevant objects weighted against the top note.
         /// </summary>
-        public double CountTopWeightedNotes()
+        public double CountTopWeightedNotes(double difficultyValue)
         {
             if (noteDifficulties.Count == 0)
                 return 0.0;
 
-            double consistentTopNote = DifficultyValue() / noteWeights.Sum(); // What would the top note be if all note values were identical
+            double consistentTopNote = difficultyValue / noteWeights.Sum(); // What would the top note be if all note values were identical
 
             if (consistentTopNote == 0)
                 return 0;
@@ -110,13 +110,12 @@
             return noteDifficulties.Sum(strain => 1.0 / (1.0 + Math.Exp(-(strain / maxStrain * 12.0 - 6.0))));
         }
 
-<<<<<<< HEAD
-        public double CountTopWeightedSliders()
+        public double CountTopWeightedSliders(double difficultyValue)
         {
             if (sliderStrains.Count == 0)
                 return 0;
 
-            double consistentTopNote = DifficultyValue() / noteWeights.Sum(); // What would the top note be if all note values were identical
+            double consistentTopNote = difficultyValue / noteWeights.Sum(); // What would the top note be if all note values were identical
 
             if (consistentTopNote == 0)
                 return 0;
@@ -124,9 +123,5 @@
             // Use a weighted sum of all notes. Constants are arbitrary and give nice values
             return sliderStrains.Sum(s => DifficultyCalculationUtils.Logistic(s / consistentTopNote, 3, 5, 1.1));
         }
-=======
-        public double CountTopWeightedSliders(double difficultyValue)
-            => OsuStrainUtils.CountTopWeightedSliders(sliderStrains, difficultyValue);
->>>>>>> d150e273
     }
 }