--- conflicted
+++ resolved
@@ -13,18 +13,13 @@
     /// <summary>
     /// Represents the skill required to press keys with regards to keeping up with the speed at which objects need to be hit.
     /// </summary>
-    public class Speed : OsuContinuousStrainSkill
+    public class Speed : OsuStrainSkill
     {
-<<<<<<< HEAD
-        private double skillMultiplier => 1.46;
-        protected override double StrainDecayBase => 0.3;
-=======
         private double totalMultiplier => 1.0;
         private double burstMultiplier => 1.91;
         private double streamMultiplier => 0.165;
         private double staminaMultiplier => 0.04;
         private double meanFactor => 1.25;
->>>>>>> 4cb9fda1
 
         private double currentBurstStrain;
         private double currentStreamStrain;
@@ -39,12 +34,6 @@
             WithoutStamina = withoutStamina;
         }
 
-<<<<<<< HEAD
-        protected override double StrainValueAt(DifficultyHitObject current)
-        {
-            currentStrain *= StrainDecay(((OsuDifficultyHitObject)current).StrainTime);
-            currentStrain += SpeedEvaluator.EvaluateDifficultyOf(current, Mods) * skillMultiplier;
-=======
         private double strainDecayBurst(double ms) => Math.Pow(0.14, ms / 1000);
         private double strainDecayStream(double ms) => Math.Pow(0.01, Math.Pow(ms / 1000, 1.6));
 
@@ -58,7 +47,6 @@
         {
             if (WithoutStamina)
                 return currentBurstStrain * currentRhythm * strainDecayBurst(time - current.Previous(0).StartTime);
->>>>>>> 4cb9fda1
 
             return Math.Pow(
                 Math.Pow(currentBurstStrain * currentRhythm * strainDecayBurst(time - current.Previous(0).StartTime), meanFactor) +
@@ -69,6 +57,9 @@
 
         protected override double StrainValueAt(DifficultyHitObject current)
         {
+            currentStrain *= StrainDecay(((OsuDifficultyHitObject)current).StrainTime);
+            currentStrain += SpeedEvaluator.EvaluateDifficultyOf(current, Mods);
+
             currentBurstStrain *= strainDecayBurst(((OsuDifficultyHitObject)current).StrainTime);
             currentRhythm = RhythmEvaluator.EvaluateDifficultyOf(current);
             currentBurstStrain += SpeedEvaluator.EvaluateDifficultyOf(current, Mods) * burstMultiplier;
