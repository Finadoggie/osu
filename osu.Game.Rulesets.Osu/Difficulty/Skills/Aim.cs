﻿// Copyright (c) ppy Pty Ltd <contact@ppy.sh>. Licensed under the MIT Licence.
// See the LICENCE file in the repository root for full licence text.

using System;
using System.Collections.Generic;
using System.Linq;
using osu.Game.Rulesets.Difficulty.Preprocessing;
using osu.Game.Rulesets.Mods;
using osu.Game.Rulesets.Osu.Difficulty.Evaluators;
using osu.Game.Rulesets.Osu.Difficulty.Preprocessing;
using osu.Game.Rulesets.Osu.Difficulty.Utils;
using osu.Game.Rulesets.Osu.Objects;

namespace osu.Game.Rulesets.Osu.Difficulty.Skills
{
    /// <summary>
    /// Represents the skill required to correctly aim at every object in the map with a uniform CircleSize and normalized distances.
    /// </summary>
    public class Aim : OsuMovementStrainSkill
    {
        public readonly bool IncludeSliders;

        public Aim(Mod[] mods, bool includeSliders)
            : base(mods)
        {
            IncludeSliders = includeSliders;
        }

        private double currentStrain;

        private double skillMultiplier => 26.4;
        private double strainDecayBase => 0.15;

        private readonly List<double> sliderStrains = new List<double>();

        private double strainDecay(double ms) => Math.Pow(strainDecayBase, ms / 1000);

        protected override double CalculateInitialStrain(double deltaTime) => currentStrain * strainDecay(deltaTime);

        protected override double StrainValueAt(DifficultyHitObject current, Movement movement)
        {
<<<<<<< HEAD
            currentStrain *= strainDecay(movement.Time);
            currentStrain += AimEvaluator.EvaluateDifficultyOfMovement(current, movement) * skillMultiplier * (movement.IsNested ? 0.4 : 1.0);

            if (current.BaseObject is Slider && !movement.IsNested)
=======
            var osuCurrent = (OsuDifficultyHitObject)current;
            var firstMovement = osuCurrent.Movements.First();

            currentStrain *= strainDecay(firstMovement.Time);
            currentStrain += AimEvaluator.EvaluateDifficultyOfMovement(current, firstMovement) * skillMultiplier;

            if (IncludeSliders)
            {
                double ratioMultiplier = Math.Pow(Math.Pow(1 - osuCurrent.PathLengthToMovementLengthRatio, 2) + 1, 3);
                currentStrain += osuCurrent.Movements.Where(x => x.IsNested).Sum(x => AimEvaluator.EvaluateDifficultyOfMovement(current, x) * skillMultiplier * 1.4 * ratioMultiplier);
            }

            for (int i = 1; i < osuCurrent.Movements.Count; i++)
            {
                var movement = osuCurrent.Movements[i];

                // always apply strain decay to make circle-only strains decay at the same speed as slider stains
                currentStrain *= strainDecay(movement.Time);

                if (IncludeSliders && movement.IsNested)
                {
                    //currentStrain += AimEvaluator.EvaluateDifficultyOfMovement(current, movement) * skillMultiplier * 0.10;
                }
            }

            if (current.BaseObject is Slider)
>>>>>>> 090438cb
                sliderStrains.Add(currentStrain);

            return currentStrain;
        }

        public double GetDifficultSliders()
        {
            if (sliderStrains.Count == 0)
                return 0;

            double maxSliderStrain = sliderStrains.Max();

            if (maxSliderStrain == 0)
                return 0;

            return sliderStrains.Sum(strain => 1.0 / (1.0 + Math.Exp(-(strain / maxSliderStrain * 12.0 - 6.0))));
        }

        public double CountTopWeightedSliders() => OsuStrainUtils.CountTopWeightedSliders(sliderStrains, DifficultyValue());
    }
}<|MERGE_RESOLUTION|>--- conflicted
+++ resolved
@@ -39,39 +39,10 @@
 
         protected override double StrainValueAt(DifficultyHitObject current, Movement movement)
         {
-<<<<<<< HEAD
             currentStrain *= strainDecay(movement.Time);
             currentStrain += AimEvaluator.EvaluateDifficultyOfMovement(current, movement) * skillMultiplier * (movement.IsNested ? 0.4 : 1.0);
 
             if (current.BaseObject is Slider && !movement.IsNested)
-=======
-            var osuCurrent = (OsuDifficultyHitObject)current;
-            var firstMovement = osuCurrent.Movements.First();
-
-            currentStrain *= strainDecay(firstMovement.Time);
-            currentStrain += AimEvaluator.EvaluateDifficultyOfMovement(current, firstMovement) * skillMultiplier;
-
-            if (IncludeSliders)
-            {
-                double ratioMultiplier = Math.Pow(Math.Pow(1 - osuCurrent.PathLengthToMovementLengthRatio, 2) + 1, 3);
-                currentStrain += osuCurrent.Movements.Where(x => x.IsNested).Sum(x => AimEvaluator.EvaluateDifficultyOfMovement(current, x) * skillMultiplier * 1.4 * ratioMultiplier);
-            }
-
-            for (int i = 1; i < osuCurrent.Movements.Count; i++)
-            {
-                var movement = osuCurrent.Movements[i];
-
-                // always apply strain decay to make circle-only strains decay at the same speed as slider stains
-                currentStrain *= strainDecay(movement.Time);
-
-                if (IncludeSliders && movement.IsNested)
-                {
-                    //currentStrain += AimEvaluator.EvaluateDifficultyOfMovement(current, movement) * skillMultiplier * 0.10;
-                }
-            }
-
-            if (current.BaseObject is Slider)
->>>>>>> 090438cb
                 sliderStrains.Add(currentStrain);
 
             return currentStrain;
