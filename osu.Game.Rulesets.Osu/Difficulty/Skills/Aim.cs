--- conflicted
+++ resolved
@@ -27,11 +27,7 @@
 
         private double currentStrain;
 
-<<<<<<< HEAD
-        private double skillMultiplier => 26.7;
-=======
-        private double skillMultiplier => 27.508;
->>>>>>> 1b313ce6
+        private double skillMultiplier => 28;
         private double strainDecayBase => 0.15;
 
         private readonly List<double> sliderStrains = new List<double>();
