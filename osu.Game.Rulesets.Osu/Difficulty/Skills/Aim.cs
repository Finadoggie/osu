﻿﻿// Copyright (c) ppy Pty Ltd <contact@ppy.sh>. Licensed under the MIT Licence.
// See the LICENCE file in the repository root for full licence text.

using System;
using System.Collections.Generic;
using System.Linq;
using osu.Game.Rulesets.Difficulty.Preprocessing;
using osu.Game.Rulesets.Mods;
using osu.Game.Rulesets.Osu.Difficulty.Evaluators;
using osu.Game.Rulesets.Osu.Objects;

namespace osu.Game.Rulesets.Osu.Difficulty.Skills
{
    /// <summary>
    /// Represents the skill required to correctly aim at every object in the map with a uniform CircleSize and normalized distances.
    /// </summary>
    public class Aim : OsuStrainSkill
    {
        public Aim(Mod[] mods, bool withSliders)
            : base(mods)
        {
            this.IncludeSliders = withSliders;
        }

        public readonly bool IncludeSliders;

        private readonly List<double> sliderStrains = new List<double>();

        private readonly List<double> previousStrains = new List<double>();

        private double currentStrain;
        private double currentAngleStrain;

        private double strainDecayBase => 0.15;
        private double strainDecayBaseAngle => 0.45;
        private double strainIncreaseRate => 10;
        private double strainDecreaseRate => 3;
<<<<<<< HEAD
        private double strainInfluence => 1.0 / 1;

        private double angleStrainInfluence => 2.0 / 1;
=======
        private double strainInfluence => 6.0 / 1;

        private double angleStrainInfluence => 8.0 / 1;
>>>>>>> 68d1b53a

        private double strainDecay(double ms) => Math.Pow(strainDecayBase, ms / 1000);
        private double strainDecayAngle(double ms) => Math.Pow(strainDecayBaseAngle, ms / 1000);
        protected override double CalculateInitialStrain(double time, DifficultyHitObject current) => currentStrain * strainDecay(time - current.Previous(0).StartTime);

        protected override double StrainValueAt(DifficultyHitObject current)
        {
<<<<<<< HEAD
            double currentDifficulty = AimEvaluator.EvaluateDistanceDifficultyOf(current, IncludeSliders) * 8.725;
=======
            double currentDifficulty = AimEvaluator.EvaluateDistanceDifficultyOf(current, IncludeSliders) * 17.025;
>>>>>>> 68d1b53a
            currentAngleStrain *= strainDecayAngle(current.DeltaTime);
            currentAngleStrain += AimEvaluator.EvaluateAngleDifficultyOf(current, IncludeSliders);

            double priorDifficulty = highestPreviousStrain(current, current.DeltaTime);

            currentStrain = getStrainValueOf(currentDifficulty, priorDifficulty);
            previousStrains.Add(currentStrain);

            if (current.BaseObject is Slider)
            {
                sliderStrains.Add(currentStrain);
            }

            return currentDifficulty + currentStrain * strainInfluence + currentAngleStrain * angleStrainInfluence;
        }

        private double getStrainValueOf(double currentDifficulty, double priorDifficulty) => currentDifficulty > priorDifficulty
            ? (priorDifficulty * strainIncreaseRate + currentDifficulty) / (strainIncreaseRate + 1)
            : (priorDifficulty * strainDecreaseRate + currentDifficulty) / (strainDecreaseRate + 1);

        private double highestPreviousStrain(DifficultyHitObject current, double time)
        {
            double hardestPreviousDifficulty = 0;
            double cumulativeDeltaTime = time;

<<<<<<< HEAD
            double timeDecay(double ms) => Math.Pow(strainDecayBase, Math.Pow(ms / 400, 7));
=======
            double timeDecay(double ms) => Math.Pow(strainDecayBase, Math.Pow(ms / 900, 7));
>>>>>>> 68d1b53a

            for (int i = 0; i < previousStrains.Count; i++)
            {
                if (cumulativeDeltaTime > 1200)
                {
                    previousStrains.RemoveRange(0, i);
                    break;
                }

                hardestPreviousDifficulty = Math.Max(hardestPreviousDifficulty, previousStrains[^(i + 1)] * timeDecay(cumulativeDeltaTime));

                cumulativeDeltaTime += current.Previous(i).DeltaTime;
            }

            return hardestPreviousDifficulty;
        }
        public double GetDifficultSliders()
        {
            if (sliderStrains.Count == 0)
                return 0;

            double[] sortedStrains = sliderStrains.OrderDescending().ToArray();

            double maxSliderStrain = sortedStrains.Max();
            if (maxSliderStrain == 0)
                return 0;

            return sortedStrains.Sum(strain => 1.0 / (1.0 + Math.Exp(-(strain / maxSliderStrain * 12.0 - 6.0))));
        }
    }
}<|MERGE_RESOLUTION|>--- conflicted
+++ resolved
@@ -7,6 +7,7 @@
 using osu.Game.Rulesets.Difficulty.Preprocessing;
 using osu.Game.Rulesets.Mods;
 using osu.Game.Rulesets.Osu.Difficulty.Evaluators;
+using osu.Game.Rulesets.Osu.Difficulty.Utils;
 using osu.Game.Rulesets.Osu.Objects;
 
 namespace osu.Game.Rulesets.Osu.Difficulty.Skills
@@ -35,15 +36,9 @@
         private double strainDecayBaseAngle => 0.45;
         private double strainIncreaseRate => 10;
         private double strainDecreaseRate => 3;
-<<<<<<< HEAD
-        private double strainInfluence => 1.0 / 1;
-
-        private double angleStrainInfluence => 2.0 / 1;
-=======
         private double strainInfluence => 6.0 / 1;
 
         private double angleStrainInfluence => 8.0 / 1;
->>>>>>> 68d1b53a
 
         private double strainDecay(double ms) => Math.Pow(strainDecayBase, ms / 1000);
         private double strainDecayAngle(double ms) => Math.Pow(strainDecayBaseAngle, ms / 1000);
@@ -51,11 +46,7 @@
 
         protected override double StrainValueAt(DifficultyHitObject current)
         {
-<<<<<<< HEAD
-            double currentDifficulty = AimEvaluator.EvaluateDistanceDifficultyOf(current, IncludeSliders) * 8.725;
-=======
             double currentDifficulty = AimEvaluator.EvaluateDistanceDifficultyOf(current, IncludeSliders) * 17.025;
->>>>>>> 68d1b53a
             currentAngleStrain *= strainDecayAngle(current.DeltaTime);
             currentAngleStrain += AimEvaluator.EvaluateAngleDifficultyOf(current, IncludeSliders);
 
@@ -81,11 +72,7 @@
             double hardestPreviousDifficulty = 0;
             double cumulativeDeltaTime = time;
 
-<<<<<<< HEAD
-            double timeDecay(double ms) => Math.Pow(strainDecayBase, Math.Pow(ms / 400, 7));
-=======
             double timeDecay(double ms) => Math.Pow(strainDecayBase, Math.Pow(ms / 900, 7));
->>>>>>> 68d1b53a
 
             for (int i = 0; i < previousStrains.Count; i++)
             {
@@ -115,5 +102,7 @@
 
             return sortedStrains.Sum(strain => 1.0 / (1.0 + Math.Exp(-(strain / maxSliderStrain * 12.0 - 6.0))));
         }
+
+        public double CountTopWeightedSliders() => OsuStrainUtils.CountTopWeightedSliders(sliderStrains, DifficultyValue());
     }
 }