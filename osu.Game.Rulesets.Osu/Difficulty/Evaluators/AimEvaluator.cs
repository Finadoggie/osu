﻿// Copyright (c) ppy Pty Ltd <contact@ppy.sh>. Licensed under the MIT Licence.
// See the LICENCE file in the repository root for full licence text.

using System;
using osu.Game.Rulesets.Difficulty.Preprocessing;
using osu.Game.Rulesets.Difficulty.Utils;
using osu.Game.Rulesets.Osu.Difficulty.Preprocessing;
using osu.Game.Rulesets.Osu.Objects;

namespace osu.Game.Rulesets.Osu.Difficulty.Evaluators
{
    public static class AimEvaluator
    {
        private const double wide_angle_multiplier = 1.5;
        private const double acute_angle_multiplier = 2.6;
        private const double slider_multiplier = 1.35;
        private const double velocity_change_multiplier = 0.75;
        private const double wiggle_multiplier = 1.02;

        /// <summary>
        /// Evaluates the difficulty of aiming the current object, based on:
        /// <list type="bullet">
        /// <item><description>cursor velocity to the current object,</description></item>
        /// <item><description>angle difficulty,</description></item>
        /// <item><description>sharp velocity increases,</description></item>
        /// <item><description>and slider difficulty.</description></item>
        /// </list>
        /// </summary>
        public static double EvaluateAngleDifficultyOf(DifficultyHitObject current, bool withSliderTravelDistance)
        {
            if (current.BaseObject is Spinner || current.Index <= 1 || current.Previous(0).BaseObject is Spinner)
                return 0;

            var osuCurrObj = (OsuDifficultyHitObject)current;
            var osuLastObj = (OsuDifficultyHitObject)current.Previous(0);
            var osuLastLastObj = (OsuDifficultyHitObject)current.Previous(1);

            const int radius = OsuDifficultyHitObject.NORMALISED_RADIUS;
            const int diameter = OsuDifficultyHitObject.NORMALISED_DIAMETER;

            // Calculate the velocity to the current hitobject, which starts with a base distance / time assuming the last object is a hitcircle.
            double currVelocity = osuCurrObj.LazyJumpDistance / osuCurrObj.StrainTime;

            // But if the last object is a slider, then we extend the travel velocity through the slider into the current object.
            if (osuLastObj.BaseObject is Slider && withSliderTravelDistance)
            {
                double travelVelocity = osuLastObj.TravelDistance / osuLastObj.TravelTime; // calculate the slider velocity from slider head to slider end.
                double movementVelocity = osuCurrObj.MinimumJumpDistance / osuCurrObj.MinimumJumpTime; // calculate the movement velocity from slider end to current object

                currVelocity = Math.Max(currVelocity, movementVelocity + travelVelocity); // take the larger total combined velocity.
            }

            // As above, do the same for the previous hitobject.
            double prevVelocity = osuLastObj.LazyJumpDistance / osuLastObj.StrainTime;

            if (osuLastLastObj.BaseObject is Slider && withSliderTravelDistance)
            {
                double travelVelocity = osuLastLastObj.TravelDistance / osuLastLastObj.TravelTime;
                double movementVelocity = osuLastObj.MinimumJumpDistance / osuLastObj.MinimumJumpTime;

                prevVelocity = Math.Max(prevVelocity, movementVelocity + travelVelocity);
            }

            double wideAngleBonus = 0;
            double acuteAngleBonus = 0;
            double sliderBonus = 0;
            double velocityChangeBonus = 0;
            double wiggleBonus = 0;

            double aimStrain = 0; // Start strain with regular velocity.

            if (Math.Max(osuCurrObj.StrainTime, osuLastObj.StrainTime) < 1.25 * Math.Min(osuCurrObj.StrainTime, osuLastObj.StrainTime)) // If rhythms are the same.
            {
                if (osuCurrObj.Angle != null && osuLastObj.Angle != null)
                {
                    double currAngle = osuCurrObj.Angle.Value;
                    double lastAngle = osuLastObj.Angle.Value;

                    // Rewarding angles, take the smaller velocity as base.
                    double angleBonus = Math.Min(currVelocity, prevVelocity);

                    wideAngleBonus = calcWideAngleBonus(currAngle);
                    acuteAngleBonus = calcAcuteAngleBonus(currAngle);

                    // Penalize angle repetition.
                    wideAngleBonus *= 1 - Math.Min(wideAngleBonus, Math.Pow(calcWideAngleBonus(lastAngle), 3));
<<<<<<< HEAD
                    acuteAngleBonus *= 0.09 + 0.91 * (1 - Math.Min(acuteAngleBonus, Math.Pow(calcAcuteAngleBonus(lastAngle), 3)));
=======
                    acuteAngleBonus *= 0.15 + 0.85 * (1 - Math.Min(acuteAngleBonus, Math.Pow(calcAcuteAngleBonus(lastAngle), 3)));
>>>>>>> 68d1b53a

                    // Apply full wide angle bonus for distance more than one diameter
                    wideAngleBonus *= angleBonus * DifficultyCalculationUtils.Smootherstep(osuCurrObj.LazyJumpDistance, 0, diameter);

                    // Apply acute angle bonus for BPM above 300 1/2 and distance more than one diameter
                    acuteAngleBonus *= angleBonus *
                                       DifficultyCalculationUtils.Smootherstep(DifficultyCalculationUtils.MillisecondsToBPM(osuCurrObj.StrainTime, 2), 240, 480) *
                                       DifficultyCalculationUtils.Smootherstep(osuCurrObj.LazyJumpDistance, diameter, diameter * 2);

                    // Apply wiggle bonus for jumps that are [radius, 3*diameter] in distance, with < 110 angle
                    // https://www.desmos.com/calculator/dp0v0nvowc
                    wiggleBonus = angleBonus
                                  * DifficultyCalculationUtils.Smootherstep(osuCurrObj.LazyJumpDistance, radius, diameter)
                                  * Math.Pow(DifficultyCalculationUtils.ReverseLerp(osuCurrObj.LazyJumpDistance, diameter * 3, diameter), 1.8)
                                  * DifficultyCalculationUtils.Smootherstep(currAngle, double.DegreesToRadians(110), double.DegreesToRadians(60))
                                  * DifficultyCalculationUtils.Smootherstep(osuLastObj.LazyJumpDistance, radius, diameter)
                                  * Math.Pow(DifficultyCalculationUtils.ReverseLerp(osuLastObj.LazyJumpDistance, diameter * 3, diameter), 1.8)
                                  * DifficultyCalculationUtils.Smootherstep(lastAngle, double.DegreesToRadians(110), double.DegreesToRadians(60));
                }
            }

            if (Math.Max(prevVelocity, currVelocity) != 0)
            {
                // We want to use the average velocity over the whole object when awarding differences, not the individual jump and slider path velocities.
                prevVelocity = (osuLastObj.LazyJumpDistance + osuLastLastObj.TravelDistance) / osuLastObj.StrainTime;
                currVelocity = (osuCurrObj.LazyJumpDistance + osuLastObj.TravelDistance) / osuCurrObj.StrainTime;

                // Scale with ratio of difference compared to 0.5 * max dist.
                double distRatio = Math.Pow(Math.Sin(Math.PI / 2 * Math.Abs(prevVelocity - currVelocity) / Math.Max(prevVelocity, currVelocity)), 2);

                // Reward for % distance up to 125 / strainTime for overlaps where velocity is still changing.
                double overlapVelocityBuff = Math.Min(diameter * 1.25 / Math.Min(osuCurrObj.StrainTime, osuLastObj.StrainTime), Math.Abs(prevVelocity - currVelocity));

                velocityChangeBonus = overlapVelocityBuff * distRatio;

                // Penalize for rhythm changes.
                velocityChangeBonus *= Math.Pow(Math.Min(osuCurrObj.StrainTime, osuLastObj.StrainTime) / Math.Max(osuCurrObj.StrainTime, osuLastObj.StrainTime), 2);
            }

            if (osuLastObj.BaseObject is Slider)
            {
                // Reward sliders based on velocity.
                sliderBonus = osuLastObj.TravelDistance / osuLastObj.TravelTime;
            }

            aimStrain += wiggleBonus * wiggle_multiplier;

            // Add in acute angle bonus or wide angle bonus + velocity change bonus, whichever is larger.
<<<<<<< HEAD
            aimStrain += Math.Max(acuteAngleBonus * 3.2, wideAngleBonus * 1.325 + velocityChangeBonus * 0.4);

            // Add in additional slider velocity bonus.
            if (withSliderTravelDistance)
                aimStrain += sliderBonus * 0.4;
=======
            aimStrain += Math.Max(acuteAngleBonus * 8.2, wideAngleBonus * 1.875 + velocityChangeBonus * 0.85);

            // Add in additional slider velocity bonus.
            if (withSliderTravelDistance)
                aimStrain += sliderBonus * 0.5;
>>>>>>> 68d1b53a

            return aimStrain;
        }

        public static double EvaluateDistanceDifficultyOf(DifficultyHitObject current, bool withSliderTravelDistance)
        {
            if (current.BaseObject is Spinner || current.Index <= 1 || current.Previous(0).BaseObject is Spinner)
                return 0;

            var osuCurrObj = (OsuDifficultyHitObject)current;
            var osuLastObj = (OsuDifficultyHitObject)current.Previous(0);
            var osuLastLastObj = (OsuDifficultyHitObject)current.Previous(1);
<<<<<<< HEAD

            const int radius = OsuDifficultyHitObject.NORMALISED_RADIUS;
            const int diameter = OsuDifficultyHitObject.NORMALISED_DIAMETER;

            // Calculate the velocity to the current hitobject, which starts with a base distance / time assuming the last object is a hitcircle.
            double currVelocity = osuCurrObj.LazyJumpDistance / osuCurrObj.StrainTime;

            // But if the last object is a slider, then we extend the travel velocity through the slider into the current object.
            if (osuLastObj.BaseObject is Slider && withSliderTravelDistance)
            {
                double travelVelocity = osuLastObj.TravelDistance / osuLastObj.TravelTime; // calculate the slider velocity from slider head to slider end.
                double movementVelocity = osuCurrObj.MinimumJumpDistance / osuCurrObj.MinimumJumpTime; // calculate the movement velocity from slider end to current object

                currVelocity = Math.Max(currVelocity, movementVelocity + travelVelocity); // take the larger total combined velocity.
            }

            double aimStrain = currVelocity; // Start strain with regular velocity.
=======
>>>>>>> 68d1b53a

            const int radius = OsuDifficultyHitObject.NORMALISED_RADIUS;
            const int diameter = OsuDifficultyHitObject.NORMALISED_DIAMETER;

            // Calculate the velocity to the current hitobject, which starts with a base distance / time assuming the last object is a hitcircle.
            double currVelocity = osuCurrObj.LazyJumpDistance / osuCurrObj.StrainTime;

            // But if the last object is a slider, then we extend the travel velocity through the slider into the current object.
            if (osuLastObj.BaseObject is Slider && withSliderTravelDistance)
            {
                double travelVelocity = osuLastObj.TravelDistance / osuLastObj.TravelTime; // calculate the slider velocity from slider head to slider end.
                double movementVelocity = osuCurrObj.MinimumJumpDistance / osuCurrObj.MinimumJumpTime; // calculate the movement velocity from slider end to current object

                currVelocity = Math.Max(currVelocity, movementVelocity + travelVelocity); // take the larger total combined velocity.
            }

            double aimStrain = currVelocity; // Start strain with regular velocity.

            return aimStrain;
        }

        private static double calcWideAngleBonus(double angle) => DifficultyCalculationUtils.Smoothstep(angle, double.DegreesToRadians(40), double.DegreesToRadians(140));

        private static double calcAcuteAngleBonus(double angle) => DifficultyCalculationUtils.Smoothstep(angle, double.DegreesToRadians(140), double.DegreesToRadians(40));
    }
}<|MERGE_RESOLUTION|>--- conflicted
+++ resolved
@@ -84,11 +84,7 @@
 
                     // Penalize angle repetition.
                     wideAngleBonus *= 1 - Math.Min(wideAngleBonus, Math.Pow(calcWideAngleBonus(lastAngle), 3));
-<<<<<<< HEAD
-                    acuteAngleBonus *= 0.09 + 0.91 * (1 - Math.Min(acuteAngleBonus, Math.Pow(calcAcuteAngleBonus(lastAngle), 3)));
-=======
                     acuteAngleBonus *= 0.15 + 0.85 * (1 - Math.Min(acuteAngleBonus, Math.Pow(calcAcuteAngleBonus(lastAngle), 3)));
->>>>>>> 68d1b53a
 
                     // Apply full wide angle bonus for distance more than one diameter
                     wideAngleBonus *= angleBonus * DifficultyCalculationUtils.Smootherstep(osuCurrObj.LazyJumpDistance, 0, diameter);
@@ -137,19 +133,11 @@
             aimStrain += wiggleBonus * wiggle_multiplier;
 
             // Add in acute angle bonus or wide angle bonus + velocity change bonus, whichever is larger.
-<<<<<<< HEAD
-            aimStrain += Math.Max(acuteAngleBonus * 3.2, wideAngleBonus * 1.325 + velocityChangeBonus * 0.4);
-
-            // Add in additional slider velocity bonus.
-            if (withSliderTravelDistance)
-                aimStrain += sliderBonus * 0.4;
-=======
             aimStrain += Math.Max(acuteAngleBonus * 8.2, wideAngleBonus * 1.875 + velocityChangeBonus * 0.85);
 
             // Add in additional slider velocity bonus.
             if (withSliderTravelDistance)
                 aimStrain += sliderBonus * 0.5;
->>>>>>> 68d1b53a
 
             return aimStrain;
         }
@@ -162,26 +150,6 @@
             var osuCurrObj = (OsuDifficultyHitObject)current;
             var osuLastObj = (OsuDifficultyHitObject)current.Previous(0);
             var osuLastLastObj = (OsuDifficultyHitObject)current.Previous(1);
-<<<<<<< HEAD
-
-            const int radius = OsuDifficultyHitObject.NORMALISED_RADIUS;
-            const int diameter = OsuDifficultyHitObject.NORMALISED_DIAMETER;
-
-            // Calculate the velocity to the current hitobject, which starts with a base distance / time assuming the last object is a hitcircle.
-            double currVelocity = osuCurrObj.LazyJumpDistance / osuCurrObj.StrainTime;
-
-            // But if the last object is a slider, then we extend the travel velocity through the slider into the current object.
-            if (osuLastObj.BaseObject is Slider && withSliderTravelDistance)
-            {
-                double travelVelocity = osuLastObj.TravelDistance / osuLastObj.TravelTime; // calculate the slider velocity from slider head to slider end.
-                double movementVelocity = osuCurrObj.MinimumJumpDistance / osuCurrObj.MinimumJumpTime; // calculate the movement velocity from slider end to current object
-
-                currVelocity = Math.Max(currVelocity, movementVelocity + travelVelocity); // take the larger total combined velocity.
-            }
-
-            double aimStrain = currVelocity; // Start strain with regular velocity.
-=======
->>>>>>> 68d1b53a
 
             const int radius = OsuDifficultyHitObject.NORMALISED_RADIUS;
             const int diameter = OsuDifficultyHitObject.NORMALISED_DIAMETER;
