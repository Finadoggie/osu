--- conflicted
+++ resolved
@@ -18,11 +18,7 @@
         private const double single_spacing_threshold = OsuDifficultyHitObject.NORMALISED_DIAMETER * 1.25; // 1.25 circles distance between centers
         private const double min_speed_bonus = 200; // 200 BPM 1/4th
         private const double speed_balancing_factor = 40;
-<<<<<<< HEAD
-        private const double distance_multiplier = 0.7;
-=======
-        private const double distance_multiplier = 0.96;
->>>>>>> 1c648824
+        private const double distance_multiplier = 0.8;
 
         /// <summary>
         /// Evaluates the difficulty of tapping the current object, based on:
