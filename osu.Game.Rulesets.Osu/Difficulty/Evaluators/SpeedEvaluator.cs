--- conflicted
+++ resolved
@@ -58,11 +58,7 @@
             distance = Math.Min(distance, single_spacing_threshold);
 
             // Max distance bonus is 1 * `distance_multiplier` at single_spacing_threshold
-<<<<<<< HEAD
-            double distanceBonus = Math.Pow(distance / single_spacing_threshold, 3) * 1.4;
-=======
             double distanceBonus = Math.Pow(distance / single_spacing_threshold, 3) * 1.3;
->>>>>>> 68d1b53a
 
             // Apply reduced small circle bonus because flow aim difficulty on small circles doesn't scale as hard as jumps
             distanceBonus *= Math.Sqrt(osuCurrObj.SmallCircleBonus);
