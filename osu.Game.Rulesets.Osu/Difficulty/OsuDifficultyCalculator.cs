// Copyright (c) ppy Pty Ltd <contact@ppy.sh>. Licensed under the MIT Licence.
// See the LICENCE file in the repository root for full licence text.

using System;
using System.Collections.Generic;
using System.Linq;
using osu.Game.Beatmaps;
using osu.Game.Rulesets.Difficulty;
using osu.Game.Rulesets.Difficulty.Preprocessing;
using osu.Game.Rulesets.Difficulty.Skills;
using osu.Game.Rulesets.Mods;
using osu.Game.Rulesets.Osu.Difficulty.Preprocessing;
using osu.Game.Rulesets.Osu.Difficulty.Skills;
using osu.Game.Rulesets.Osu.Difficulty.Utils;
using osu.Game.Rulesets.Osu.Mods;
using osu.Game.Rulesets.Osu.Objects;
using osu.Game.Rulesets.Osu.Scoring;
using osu.Game.Rulesets.Scoring;

namespace osu.Game.Rulesets.Osu.Difficulty
{
    public class OsuDifficultyCalculator : DifficultyCalculator
    {
        private const double performance_base_multiplier = 1.15; // This is being adjusted to keep the final pp value scaled around what it used to be when changing things.
        private const double difficulty_multiplier = 0.0675;
        private const double star_rating_multiplier = 0.0265;

        public override int Version => 20250306;

        public OsuDifficultyCalculator(IRulesetInfo ruleset, IWorkingBeatmap beatmap)
            : base(ruleset, beatmap)
        {
        }

        public static double CalculateDifficultyMultiplier(Mod[] mods, int totalHits, int spinnerCount)
        {
            double multiplier = performance_base_multiplier;

            if (mods.Any(m => m is OsuModSpunOut) && totalHits > 0)
                multiplier *= 1.0 - Math.Pow((double)spinnerCount / totalHits, 0.85);

            return multiplier;
        }

        protected override DifficultyAttributes CreateDifficultyAttributes(IBeatmap beatmap, Mod[] mods, Skill[] skills, double clockRate)
        {
            if (beatmap.HitObjects.Count == 0)
                return new OsuDifficultyAttributes { Mods = mods };

            var aim = skills.OfType<Aim>().Single(a => a.IncludeSliders);
<<<<<<< HEAD
            double aimRating = Math.Pow(aim.DifficultyValue(), 0.65) * difficulty_multiplier;
            double aimDifficultyStrainCount = aim.CountTopWeightedStrains();
            double difficultSliders = aim.GetDifficultSliders();

            var aimWithoutSliders = skills.OfType<Aim>().Single(a => !a.IncludeSliders);
            double aimRatingNoSliders = Math.Pow(aimWithoutSliders.DifficultyValue(), 0.65) * difficulty_multiplier;
            double sliderFactor = aimRating > 0 ? aimRatingNoSliders / aimRating : 1;

=======
            var aimWithoutSliders = skills.OfType<Aim>().Single(a => !a.IncludeSliders);
>>>>>>> 553a8601
            var speed = skills.OfType<Speed>().Single();
            var flashlight = skills.OfType<Flashlight>().SingleOrDefault();

            double speedNotes = speed.RelevantNoteCount();

            double aimDifficultStrainCount = aim.CountTopWeightedStrains();
            double speedDifficultStrainCount = speed.CountTopWeightedStrains();

            double aimNoSlidersTopWeightedSliderCount = aimWithoutSliders.CountTopWeightedSliders();
            double aimNoSlidersDifficultStrainCount = aimWithoutSliders.CountTopWeightedStrains();

            double aimTopWeightedSliderFactor = aimNoSlidersTopWeightedSliderCount / Math.Max(1, aimNoSlidersDifficultStrainCount - aimNoSlidersTopWeightedSliderCount);

            double speedTopWeightedSliderCount = speed.CountTopWeightedSliders();
            double speedTopWeightedSliderFactor = speedTopWeightedSliderCount / Math.Max(1, speedDifficultStrainCount - speedTopWeightedSliderCount);

            double difficultSliders = aim.GetDifficultSliders();

            double preempt = IBeatmapDifficultyInfo.DifficultyRange(beatmap.Difficulty.ApproachRate, 1800, 1200, 450) / clockRate;
            double approachRate = preempt > 1200 ? (1800 - preempt) / 120 : (1200 - preempt) / 150 + 5;

            HitWindows hitWindows = new OsuHitWindows();
            hitWindows.SetDifficulty(beatmap.Difficulty.OverallDifficulty);

            double hitWindowGreat = hitWindows.WindowFor(HitResult.Great) / clockRate;

            double overallDifficulty = (80 - hitWindowGreat) / 6;

            int hitCircleCount = beatmap.HitObjects.Count(h => h is HitCircle);
            int sliderCount = beatmap.HitObjects.Count(h => h is Slider);
            int spinnerCount = beatmap.HitObjects.Count(h => h is Spinner);

            int totalHits = beatmap.HitObjects.Count;

            double drainRate = beatmap.Difficulty.DrainRate;

            double aimRating = computeAimRating(aim.DifficultyValue(), mods, totalHits, approachRate, overallDifficulty);
            double aimRatingNoSliders = computeAimRating(aimWithoutSliders.DifficultyValue(), mods, totalHits, approachRate, overallDifficulty);
            double speedRating = computeSpeedRating(speed.DifficultyValue(), mods, totalHits, approachRate, overallDifficulty);

            double flashlightRating = 0.0;

            if (flashlight is not null)
                flashlightRating = computeFlashlightRating(flashlight.DifficultyValue(), mods, totalHits, overallDifficulty);

            double sliderFactor = aimRating > 0 ? aimRatingNoSliders / aimRating : 1;

            double baseAimPerformance = OsuStrainSkill.DifficultyToPerformance(aimRating);
            double baseSpeedPerformance = OsuStrainSkill.DifficultyToPerformance(speedRating);
            double baseFlashlightPerformance = Flashlight.DifficultyToPerformance(flashlightRating);

            double basePerformance =
                Math.Pow(
                    Math.Pow(baseAimPerformance, 1.1) +
                    Math.Pow(baseSpeedPerformance, 1.1) +
                    Math.Pow(baseFlashlightPerformance, 1.1), 1.0 / 1.1
                );

            double multiplier = CalculateDifficultyMultiplier(mods, totalHits, spinnerCount);

            double starRating = basePerformance > 0.00001
                ? Math.Cbrt(multiplier) * star_rating_multiplier * (Math.Cbrt(100000 / Math.Pow(2, 1 / 1.1) * basePerformance) + 4)
                : 0;

            double sliderNestedScorePerObject = LegacyScoreUtils.CalculateSliderNestedScorePerObject(beatmap, totalHits);
            double legacyScoreBaseMultiplier = LegacyScoreUtils.CalculateDifficultyPeppyStars(beatmap);

            var simulator = new OsuLegacyScoreSimulator();
            var scoreAttributes = simulator.Simulate(WorkingBeatmap, beatmap);

            OsuDifficultyAttributes attributes = new OsuDifficultyAttributes
            {
                StarRating = starRating,
                Mods = mods,
                AimDifficulty = aimRating,
                AimDifficultSliderCount = difficultSliders,
                SpeedDifficulty = speedRating,
                SpeedNoteCount = speedNotes,
                FlashlightDifficulty = flashlightRating,
                SliderFactor = sliderFactor,
                AimDifficultStrainCount = aimDifficultStrainCount,
                SpeedDifficultStrainCount = speedDifficultStrainCount,
                AimTopWeightedSliderFactor = aimTopWeightedSliderFactor,
                SpeedTopWeightedSliderFactor = speedTopWeightedSliderFactor,
                DrainRate = drainRate,
                MaxCombo = beatmap.GetMaxCombo(),
                HitCircleCount = hitCircleCount,
                SliderCount = sliderCount,
                SpinnerCount = spinnerCount,
                SliderNestedScorePerObject = sliderNestedScorePerObject,
                LegacyScoreBaseMultiplier = legacyScoreBaseMultiplier,
                MaximumLegacyComboScore = scoreAttributes.ComboScore
            };

            return attributes;
        }

        private double computeAimRating(double aimDifficultyValue, Mod[] mods, int totalHits, double approachRate, double overallDifficulty)
        {
            if (mods.Any(m => m is OsuModAutopilot))
                return 0;

            double aimRating = Math.Sqrt(aimDifficultyValue) * difficulty_multiplier;

            if (mods.Any(m => m is OsuModTouchDevice))
                aimRating = Math.Pow(aimRating, 0.8);

            if (mods.Any(m => m is OsuModRelax))
                aimRating *= 0.9;

            if (mods.Any(m => m is OsuModMagnetised))
            {
                float magnetisedStrength = mods.OfType<OsuModMagnetised>().First().AttractionStrength.Value;
                aimRating *= 1.0 - magnetisedStrength;
            }

            double ratingMultiplier = 1.0;

            double approachRateLengthBonus = 0.95 + 0.4 * Math.Min(1.0, totalHits / 2000.0) +
                                             (totalHits > 2000 ? Math.Log10(totalHits / 2000.0) * 0.5 : 0.0);

            double approachRateFactor = 0.0;
            if (approachRate > 10.33)
                approachRateFactor = 0.3 * (approachRate - 10.33);
            else if (approachRate < 8.0)
                approachRateFactor = 0.05 * (8.0 - approachRate);

            if (mods.Any(h => h is OsuModRelax))
                approachRateFactor = 0.0;

            ratingMultiplier *= 1.0 + approachRateFactor * approachRateLengthBonus; // Buff for longer maps with high AR.

            if (mods.Any(m => m is OsuModHidden))
            {
                // We want to give more reward for lower AR when it comes to aim and HD. This nerfs high AR and buffs lower AR.
                ratingMultiplier *= 1.0 + 0.04 * (12.0 - approachRate);
            }

            // It is important to consider accuracy difficulty when scaling with accuracy.
            ratingMultiplier *= 0.98 + Math.Pow(Math.Max(0, overallDifficulty), 2) / 2500;

            return aimRating * Math.Cbrt(ratingMultiplier);
        }

        private double computeSpeedRating(double speedDifficultyValue, Mod[] mods, int totalHits, double approachRate, double overallDifficulty)
        {
            if (mods.Any(m => m is OsuModRelax))
                return 0;

            double speedRating = Math.Sqrt(speedDifficultyValue) * difficulty_multiplier;

            if (mods.Any(m => m is OsuModAutopilot))
                speedRating *= 0.5;

            if (mods.Any(m => m is OsuModMagnetised))
            {
                // reduce speed rating because of the speed distance scaling, with maximum reduction being 0.7x
                float magnetisedStrength = mods.OfType<OsuModMagnetised>().First().AttractionStrength.Value;
                speedRating *= 1.0 - magnetisedStrength * 0.3;
            }

            double ratingMultiplier = 1.0;

            double approachRateLengthBonus = 0.95 + 0.4 * Math.Min(1.0, totalHits / 2000.0) +
                                             (totalHits > 2000 ? Math.Log10(totalHits / 2000.0) * 0.5 : 0.0);

            double approachRateFactor = 0.0;
            if (approachRate > 10.33)
                approachRateFactor = 0.3 * (approachRate - 10.33);

            if (mods.Any(m => m is OsuModAutopilot))
                approachRateFactor = 0.0;

            ratingMultiplier *= 1.0 + approachRateFactor * approachRateLengthBonus; // Buff for longer maps with high AR.

            if (mods.Any(m => m is OsuModHidden))
            {
                // We want to give more reward for lower AR when it comes to aim and HD. This nerfs high AR and buffs lower AR.
                ratingMultiplier *= 1.0 + 0.04 * (12.0 - approachRate);
            }

            ratingMultiplier *= 0.95 + Math.Pow(Math.Max(0, overallDifficulty), 2) / 750;

            return speedRating * Math.Cbrt(ratingMultiplier);
        }

        private double computeFlashlightRating(double flashlightDifficultyValue, Mod[] mods, int totalHits, double overallDifficulty)
        {
            if (!mods.Any(m => m is OsuModFlashlight))
                return 0;

            double flashlightRating = Math.Sqrt(flashlightDifficultyValue) * difficulty_multiplier;

            if (mods.Any(m => m is OsuModTouchDevice))
                flashlightRating = Math.Pow(flashlightRating, 0.8);

            if (mods.Any(m => m is OsuModRelax))
                flashlightRating *= 0.7;
            else if (mods.Any(m => m is OsuModAutopilot))
                flashlightRating *= 0.4;

            if (mods.Any(m => m is OsuModMagnetised))
            {
                float magnetisedStrength = mods.OfType<OsuModMagnetised>().First().AttractionStrength.Value;
                flashlightRating *= 1.0 - magnetisedStrength;
            }

            double ratingMultiplier = 1.0;

            // Account for shorter maps having a higher ratio of 0 combo/100 combo flashlight radius.
            ratingMultiplier *= 0.7 + 0.1 * Math.Min(1.0, totalHits / 200.0) +
                                (totalHits > 200 ? 0.2 * Math.Min(1.0, (totalHits - 200) / 200.0) : 0.0);

            // It is important to consider accuracy difficulty when scaling with accuracy.
            ratingMultiplier *= 0.98 + Math.Pow(Math.Max(0, overallDifficulty), 2) / 2500;

            return flashlightRating * Math.Sqrt(ratingMultiplier);
        }

        protected override IEnumerable<DifficultyHitObject> CreateDifficultyHitObjects(IBeatmap beatmap, double clockRate)
        {
            List<DifficultyHitObject> objects = new List<DifficultyHitObject>();

            // The first jump is formed by the first two hitobjects of the map.
            // If the map has less than two OsuHitObjects, the enumerator will not return anything.
            for (int i = 1; i < beatmap.HitObjects.Count; i++)
            {
                objects.Add(new OsuDifficultyHitObject(beatmap.HitObjects[i], beatmap.HitObjects[i - 1], clockRate, objects, objects.Count));
            }

            return objects;
        }

        protected override Skill[] CreateSkills(IBeatmap beatmap, Mod[] mods, double clockRate)
        {
            var skills = new List<Skill>
            {
                new Aim(mods, true),
                new Aim(mods, false),
                new Speed(mods)
            };

            if (mods.Any(h => h is OsuModFlashlight))
                skills.Add(new Flashlight(mods));

            return skills.ToArray();
        }

        protected override Mod[] DifficultyAdjustmentMods => new Mod[]
        {
            new OsuModTouchDevice(),
            new OsuModDoubleTime(),
            new OsuModHalfTime(),
            new OsuModEasy(),
            new OsuModHardRock(),
            new OsuModFlashlight(),
            new OsuModHidden(),
            new OsuModSpunOut(),
        };
    }
}<|MERGE_RESOLUTION|>--- conflicted
+++ resolved
@@ -48,18 +48,7 @@
                 return new OsuDifficultyAttributes { Mods = mods };
 
             var aim = skills.OfType<Aim>().Single(a => a.IncludeSliders);
-<<<<<<< HEAD
-            double aimRating = Math.Pow(aim.DifficultyValue(), 0.65) * difficulty_multiplier;
-            double aimDifficultyStrainCount = aim.CountTopWeightedStrains();
-            double difficultSliders = aim.GetDifficultSliders();
-
             var aimWithoutSliders = skills.OfType<Aim>().Single(a => !a.IncludeSliders);
-            double aimRatingNoSliders = Math.Pow(aimWithoutSliders.DifficultyValue(), 0.65) * difficulty_multiplier;
-            double sliderFactor = aimRating > 0 ? aimRatingNoSliders / aimRating : 1;
-
-=======
-            var aimWithoutSliders = skills.OfType<Aim>().Single(a => !a.IncludeSliders);
->>>>>>> 553a8601
             var speed = skills.OfType<Speed>().Single();
             var flashlight = skills.OfType<Flashlight>().SingleOrDefault();
 
