--- conflicted
+++ resolved
@@ -110,13 +110,8 @@
             var simulator = new OsuLegacyScoreSimulator();
             var scoreAttributes = simulator.Simulate(WorkingBeatmap, beatmap);
 
-<<<<<<< HEAD
-            double baseAimPerformance = OsuStrainSkill.DifficultyToPerformance(aimRating) * 0.95 + aimLengthBonus;
-            double baseSpeedPerformance = OsuStrainSkill.DifficultyToPerformance(speedRating) * 0.95 + speedLengthBonus;
-=======
-            double baseAimPerformance = OsuVariableLengthStrainSkill.DifficultyToPerformance(aimRating);
-            double baseSpeedPerformance = OsuVariableLengthStrainSkill.DifficultyToPerformance(speedRating);
->>>>>>> 78226e2c
+            double baseAimPerformance = OsuVariableLengthStrainSkill.DifficultyToPerformance(aimRating) * 0.95 + aimLengthBonus;
+            double baseSpeedPerformance = OsuVariableLengthStrainSkill.DifficultyToPerformance(speedRating) * 0.95 + speedLengthBonus;
             double baseFlashlightPerformance = Flashlight.DifficultyToPerformance(flashlightRating);
 
             double basePerformance =
