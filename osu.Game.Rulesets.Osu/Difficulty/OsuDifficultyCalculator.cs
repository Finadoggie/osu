--- conflicted
+++ resolved
@@ -112,19 +112,14 @@
 
             double sliderFactor = aimRating > 0 ? aimRatingNoSliders / aimRating : 1;
 
-<<<<<<< HEAD
+            double sliderNestedScorePerObject = LegacyScoreUtils.CalculateNestedScorePerObject(beatmap, totalHits);
+            double legacyScoreBaseMultiplier = LegacyScoreUtils.CalculateDifficultyPeppyStars(beatmap);
+
+            var simulator = new OsuLegacyScoreSimulator();
+            var scoreAttributes = simulator.Simulate(WorkingBeatmap, beatmap);
+
             double baseAimPerformance = OsuVariableLengthStrainSkill.DifficultyToPerformance(aimRating);
             double baseSpeedPerformance = OsuVariableLengthStrainSkill.DifficultyToPerformance(speedRating);
-=======
-            double sliderNestedScorePerObject = LegacyScoreUtils.CalculateNestedScorePerObject(beatmap, totalHits);
-            double legacyScoreBaseMultiplier = LegacyScoreUtils.CalculateDifficultyPeppyStars(beatmap);
-
-            var simulator = new OsuLegacyScoreSimulator();
-            var scoreAttributes = simulator.Simulate(WorkingBeatmap, beatmap);
-
-            double baseAimPerformance = OsuStrainSkill.DifficultyToPerformance(aimRating);
-            double baseSpeedPerformance = OsuStrainSkill.DifficultyToPerformance(speedRating);
->>>>>>> fa1fea02
             double baseFlashlightPerformance = Flashlight.DifficultyToPerformance(flashlightRating);
 
             double basePerformance =
@@ -166,13 +161,8 @@
 
         private static double calculateMechanicalDifficultyRating(double aimDifficultyValue, double speedDifficultyValue)
         {
-<<<<<<< HEAD
-            double aimValue = OsuVariableLengthStrainSkill.DifficultyToPerformance(calculateDifficultyRating(aimDifficultyValue));
-            double speedValue = OsuVariableLengthStrainSkill.DifficultyToPerformance(calculateDifficultyRating(speedDifficultyValue));
-=======
-            double aimValue = OsuStrainSkill.DifficultyToPerformance(OsuRatingCalculator.CalculateDifficultyRating(aimDifficultyValue));
-            double speedValue = OsuStrainSkill.DifficultyToPerformance(OsuRatingCalculator.CalculateDifficultyRating(speedDifficultyValue));
->>>>>>> fa1fea02
+            double aimValue = OsuVariableLengthStrainSkill.DifficultyToPerformance(OsuRatingCalculator.CalculateDifficultyRating(aimDifficultyValue));
+            double speedValue = OsuVariableLengthStrainSkill.DifficultyToPerformance(OsuRatingCalculator.CalculateDifficultyRating(speedDifficultyValue));
 
             double totalValue = Math.Pow(Math.Pow(aimValue, 1.1) + Math.Pow(speedValue, 1.1), 1 / 1.1);
 
