// Copyright (c) ppy Pty Ltd <contact@ppy.sh>. Licensed under the MIT Licence.
// See the LICENCE file in the repository root for full licence text.

using System;
using System.Collections.Generic;
using System.Linq;
using osu.Game.Rulesets.Difficulty;
using osu.Game.Rulesets.Mods;
using osu.Game.Rulesets.Osu.Mods;
using osu.Game.Rulesets.Scoring;
using osu.Game.Scoring;

namespace osu.Game.Rulesets.Osu.Difficulty
{
    public class OsuPerformanceCalculator : PerformanceCalculator
    {
        public new OsuDifficultyAttributes Attributes => (OsuDifficultyAttributes)base.Attributes;

        private Mod[] mods;

        private double accuracy;
        private int scoreMaxCombo;
        private int countGreat;
        private int countOk;
        private int countMeh;
        private int countMiss;

        private int effectiveMissCount;

        public OsuPerformanceCalculator(Ruleset ruleset, DifficultyAttributes attributes, ScoreInfo score)
            : base(ruleset, attributes, score)
        {
        }

        public override double Calculate(Dictionary<string, double> categoryRatings = null)
        {
            mods = Score.Mods;
            accuracy = Score.Accuracy;
            scoreMaxCombo = Score.MaxCombo;
            countGreat = Score.Statistics.GetValueOrDefault(HitResult.Great);
            countOk = Score.Statistics.GetValueOrDefault(HitResult.Ok);
            countMeh = Score.Statistics.GetValueOrDefault(HitResult.Meh);
            countMiss = Score.Statistics.GetValueOrDefault(HitResult.Miss);
            effectiveMissCount = calculateEffectiveMissCount();

            double multiplier = 1.12; // This is being adjusted to keep the final pp value scaled around what it used to be when changing things.

            // Custom multipliers for NoFail and SpunOut.
            if (mods.Any(m => m is OsuModNoFail))
                multiplier *= Math.Max(0.90, 1.0 - 0.02 * effectiveMissCount);

            if (mods.Any(m => m is OsuModSpunOut))
                multiplier *= 1.0 - Math.Pow((double)Attributes.SpinnerCount / totalHits, 0.85);

            if (mods.Any(h => h is OsuModRelax))
            {
                // As we're adding Oks and Mehs to an approximated number of combo breaks the result can be higher than total hits in specific scenarios (which breaks some calculations) so we need to clamp it.
                effectiveMissCount = Math.Min(effectiveMissCount + countOk + countMeh, totalHits);

                multiplier *= 0.6;
            }

            double aimValue = computeAimValue();
            double speedValue = computeSpeedValue();
            double accuracyValue = computeAccuracyValue();
            double flashlightValue = computeFlashlightValue();
            double visualValue = computeVisualValue();
            double totalValue =
                Math.Pow(
                    Math.Pow(aimValue, 1.1) +
                    Math.Pow(speedValue, 1.1) +
                    Math.Pow(accuracyValue, 1.1) +
                    Math.Pow(flashlightValue, 1.1) +
                    Math.Pow(visualValue, 1.1), 1.0 / 1.1
                ) * multiplier;

            if (categoryRatings != null)
            {
                categoryRatings.Add("Aim", aimValue);
                categoryRatings.Add("Speed", speedValue);
                categoryRatings.Add("Accuracy", accuracyValue);
                categoryRatings.Add("Flashlight", flashlightValue);
                categoryRatings.Add("Visual", visualValue);
                categoryRatings.Add("OD", Attributes.OverallDifficulty);
                categoryRatings.Add("AR", Attributes.ApproachRate);
                categoryRatings.Add("Max Combo", Attributes.MaxCombo);
            }

            return totalValue;
        }

        private double computeAimValue()
        {
            double rawAim = Attributes.AimStrain;

            if (mods.Any(m => m is OsuModTouchDevice))
                rawAim = Math.Pow(rawAim, 0.8);

            double aimValue = Math.Pow(5.0 * Math.Max(1.0, rawAim / 0.0675) - 4.0, 3.0) / 100000.0;

            // Longer maps are worth more.
            double lengthBonus = 0.95 + 0.4 * Math.Min(1.0, totalHits / 2000.0) +
                                 (totalHits > 2000 ? Math.Log10(totalHits / 2000.0) * 0.5 : 0.0);

            aimValue *= lengthBonus;

            // Penalize misses by assessing # of misses relative to the total # of objects. Default a 3% reduction for any # of misses.
            if (effectiveMissCount > 0)
                aimValue *= 0.97 * Math.Pow(1 - Math.Pow((double)effectiveMissCount / totalHits, 0.775), effectiveMissCount);

            // Combo scaling.
            if (Attributes.MaxCombo > 0)
                aimValue *= Math.Min(Math.Pow(scoreMaxCombo, 0.8) / Math.Pow(Attributes.MaxCombo, 0.8), 1.0);

            double approachRateFactor = 0.0;
            if (Attributes.ApproachRate > 10.33)
<<<<<<< HEAD
                approachRateFactor = Attributes.ApproachRate - 10.33;
=======
                approachRateFactor = 0.3 * (Attributes.ApproachRate - 10.33);
            else if (Attributes.ApproachRate < 8.0)
                approachRateFactor = 0.1 * (8.0 - Attributes.ApproachRate);
>>>>>>> baa5285b

            aimValue *= 1.0 + approachRateFactor * lengthBonus; // Buff for longer maps with high AR.

            if (mods.Any(m => m is OsuModBlinds))
                aimValue *= 1.3 + (totalHits * (0.0016 / (1 + 2 * effectiveMissCount)) * Math.Pow(accuracy, 16)) * (1 - 0.003 * Attributes.DrainRate * Attributes.DrainRate);
            else if (mods.Any(h => h is OsuModHidden))
            {
                // We want to give more reward for lower AR when it comes to aim and HD. This nerfs high AR and buffs lower AR.
                aimValue *= 1.0 + 0.04 * (12.0 - Attributes.ApproachRate);
            }

            aimValue *= accuracy;
            // It is important to also consider accuracy difficulty when doing that.
            aimValue *= 0.98 + Math.Pow(Attributes.OverallDifficulty, 2) / 2500;

            return aimValue;
        }

        private double computeSpeedValue()
        {
            double speedValue = Math.Pow(5.0 * Math.Max(1.0, Attributes.SpeedStrain / 0.0675) - 4.0, 3.0) / 100000.0;

            // Longer maps are worth more.
            double lengthBonus = 0.95 + 0.4 * Math.Min(1.0, totalHits / 2000.0) +
                                 (totalHits > 2000 ? Math.Log10(totalHits / 2000.0) * 0.5 : 0.0);
            speedValue *= lengthBonus;

            // Penalize misses by assessing # of misses relative to the total # of objects. Default a 3% reduction for any # of misses.
            if (effectiveMissCount > 0)
                speedValue *= 0.97 * Math.Pow(1 - Math.Pow((double)effectiveMissCount / totalHits, 0.775), Math.Pow(effectiveMissCount, .875));

            // Combo scaling.
            if (Attributes.MaxCombo > 0)
                speedValue *= Math.Min(Math.Pow(scoreMaxCombo, 0.8) / Math.Pow(Attributes.MaxCombo, 0.8), 1.0);

            double approachRateFactor = 0.0;
            if (Attributes.ApproachRate > 10.33)
                approachRateFactor = 0.3 * (Attributes.ApproachRate - 10.33);

            speedValue *= 1.0 + approachRateFactor * lengthBonus; // Buff for longer maps with high AR.

            if (mods.Any(m => m is OsuModBlinds))
            {
                // Increasing the speed value by object count for Blinds isn't ideal, so the minimum buff is given.
                speedValue *= 1.12;
            }
            else if (mods.Any(m => m is OsuModHidden))
            {
                // We want to give more reward for lower AR when it comes to aim and HD. This nerfs high AR and buffs lower AR.
                speedValue *= 1.0 + 0.04 * (12.0 - Attributes.ApproachRate);
            }

            // Scale the speed value with accuracy and OD.
            speedValue *= (0.95 + Math.Pow(Attributes.OverallDifficulty, 2) / 750) * Math.Pow(accuracy, (14.5 - Math.Max(Attributes.OverallDifficulty, 8)) / 2);

            // Scale the speed value with # of 50s to punish doubletapping.
            speedValue *= Math.Pow(0.98, countMeh < totalHits / 500.0 ? 0 : countMeh - totalHits / 500.0);

            return speedValue;
        }

        private double computeAccuracyValue()
        {
            if (mods.Any(h => h is OsuModRelax))
                return 0.0;

            // This percentage only considers HitCircles of any value - in this part of the calculation we focus on hitting the timing hit window.
            double betterAccuracyPercentage;
            int amountHitObjectsWithAccuracy = Attributes.HitCircleCount;

            if (amountHitObjectsWithAccuracy > 0)
                betterAccuracyPercentage = ((countGreat - (totalHits - amountHitObjectsWithAccuracy)) * 6 + countOk * 2 + countMeh) / (double)(amountHitObjectsWithAccuracy * 6);
            else
                betterAccuracyPercentage = 0;

            // It is possible to reach a negative accuracy with this formula. Cap it at zero - zero points.
            if (betterAccuracyPercentage < 0)
                betterAccuracyPercentage = 0;

            // Lots of arbitrary values from testing.
            // Considering to use derivation from perfect accuracy in a probabilistic manner - assume normal distribution.
            double accuracyValue = Math.Pow(1.52163, Attributes.OverallDifficulty) * Math.Pow(betterAccuracyPercentage, 24) * 2.83;

            // Bonus for many hitcircles - it's harder to keep good accuracy up for longer.
            accuracyValue *= Math.Min(1.15, Math.Pow(amountHitObjectsWithAccuracy / 1000.0, 0.3));

            // Increasing the accuracy value by object count for Blinds isn't ideal, so the minimum buff is given.
            if (mods.Any(m => m is OsuModBlinds))
                accuracyValue *= 1.14;
            else if (mods.Any(m => m is OsuModHidden))
                accuracyValue *= 1.08;

            if (mods.Any(m => m is OsuModFlashlight))
                accuracyValue *= 1.02;

            return accuracyValue;
        }

        private double computeFlashlightValue()
        {
            if (!mods.Any(h => h is OsuModFlashlight))
                return 0.0;

            double rawFlashlight = Attributes.FlashlightRating;

            if (mods.Any(m => m is OsuModTouchDevice))
                rawFlashlight = Math.Pow(rawFlashlight, 0.8);

            double flashlightValue = Math.Pow(rawFlashlight, 2.0) * 25.0;

            // Add an additional bonus for HDFL.
            if (mods.Any(h => h is OsuModHidden))
                flashlightValue *= 1.3;

            // Penalize misses by assessing # of misses relative to the total # of objects. Default a 3% reduction for any # of misses.
            if (effectiveMissCount > 0)
                flashlightValue *= 0.97 * Math.Pow(1 - Math.Pow((double)effectiveMissCount / totalHits, 0.775), Math.Pow(effectiveMissCount, .875));

            // Combo scaling.
            if (Attributes.MaxCombo > 0)
                flashlightValue *= Math.Min(Math.Pow(scoreMaxCombo, 0.8) / Math.Pow(Attributes.MaxCombo, 0.8), 1.0);

            // Account for shorter maps having a higher ratio of 0 combo/100 combo flashlight radius.
            flashlightValue *= 0.7 + 0.1 * Math.Min(1.0, totalHits / 200.0) +
                               (totalHits > 200 ? 0.2 * Math.Min(1.0, (totalHits - 200) / 200.0) : 0.0);

            // Scale the flashlight value with accuracy _slightly_.
            flashlightValue *= 0.5 + accuracy / 2.0;
            // It is important to also consider accuracy difficulty when doing that.
            flashlightValue *= 0.98 + Math.Pow(Attributes.OverallDifficulty, 2) / 2500;

            return flashlightValue;
        }

<<<<<<< HEAD
        private double computeVisualValue()
        {
            double rawVisual = Attributes.VisualRating;

            double visualValue = Math.Pow(rawVisual, 2.0) * 25.0;

            if (mods.Any(m => m is OsuModTouchDevice))
                visualValue = Math.Pow(visualValue, 0.8);

            // Penalize misses by assessing # of misses relative to the total # of objects. Default a 3% reduction for any # of misses.
            if (countMiss > 0)
                visualValue *= 0.97 * Math.Pow(1 - Math.Pow((double)countMiss / totalHits, 0.775), countMiss);

            // Combo scaling.
            if (Attributes.MaxCombo > 0)
                visualValue *= Math.Min(Math.Pow(scoreMaxCombo, 0.8) / Math.Pow(Attributes.MaxCombo, 0.8), 1.0);

            // Scale the visual value with accuracy _harshly_.
            visualValue *= Math.Pow(accuracy, 8);
            // It is important to also consider accuracy difficulty when doing that.
            visualValue *= 0.98 + Math.Pow(Attributes.OverallDifficulty, 2) / 2500;

            return visualValue;
=======
        private int calculateEffectiveMissCount()
        {
            // Guess the number of misses + slider breaks from combo
            double comboBasedMissCount = 0.0;

            if (Attributes.SliderCount > 0)
            {
                double fullComboThreshold = Attributes.MaxCombo - 0.1 * Attributes.SliderCount;
                if (scoreMaxCombo < fullComboThreshold)
                    comboBasedMissCount = fullComboThreshold / Math.Max(1.0, scoreMaxCombo);
            }

            // Clamp misscount since it's derived from combo and can be higher than total hits and that breaks some calculations
            comboBasedMissCount = Math.Min(comboBasedMissCount, totalHits);

            return Math.Max(countMiss, (int)Math.Floor(comboBasedMissCount));
>>>>>>> baa5285b
        }

        private int totalHits => countGreat + countOk + countMeh + countMiss;
        private int totalSuccessfulHits => countGreat + countOk + countMeh;
    }
}<|MERGE_RESOLUTION|>--- conflicted
+++ resolved
@@ -114,13 +114,9 @@
 
             double approachRateFactor = 0.0;
             if (Attributes.ApproachRate > 10.33)
-<<<<<<< HEAD
-                approachRateFactor = Attributes.ApproachRate - 10.33;
-=======
                 approachRateFactor = 0.3 * (Attributes.ApproachRate - 10.33);
             else if (Attributes.ApproachRate < 8.0)
                 approachRateFactor = 0.1 * (8.0 - Attributes.ApproachRate);
->>>>>>> baa5285b
 
             aimValue *= 1.0 + approachRateFactor * lengthBonus; // Buff for longer maps with high AR.
 
@@ -254,8 +250,6 @@
 
             return flashlightValue;
         }
-
-<<<<<<< HEAD
         private double computeVisualValue()
         {
             double rawVisual = Attributes.VisualRating;
@@ -279,7 +273,8 @@
             visualValue *= 0.98 + Math.Pow(Attributes.OverallDifficulty, 2) / 2500;
 
             return visualValue;
-=======
+        }
+
         private int calculateEffectiveMissCount()
         {
             // Guess the number of misses + slider breaks from combo
@@ -296,7 +291,6 @@
             comboBasedMissCount = Math.Min(comboBasedMissCount, totalHits);
 
             return Math.Max(countMiss, (int)Math.Floor(comboBasedMissCount));
->>>>>>> baa5285b
         }
 
         private int totalHits => countGreat + countOk + countMeh + countMiss;
