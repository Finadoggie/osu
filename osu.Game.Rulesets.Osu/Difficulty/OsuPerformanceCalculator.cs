--- conflicted
+++ resolved
@@ -226,15 +226,11 @@
             if (score.Mods.Any(h => h is OsuModRelax) || speedDeviation == null)
                 return 0.0;
 
-<<<<<<< HEAD
-            double speedValue = OsuContinuousStrainSkill.DifficultyToPerformance(attributes.SpeedDifficulty);
-=======
             double speedDifficulty = attributes.SpeedDifficulty;
 
             speedDifficulty *= (1 - attributes.StaminaFactor) * DifficultyCalculationUtils.Erf(25.0 / (Math.Sqrt(2) * (double)speedDeviation)) + attributes.StaminaFactor;
 
-            double speedValue = OsuStrainSkill.DifficultyToPerformance(speedDifficulty);
->>>>>>> 4cb9fda1
+            double speedValue = OsuContinuousStrainSkill.DifficultyToPerformance(speedDifficulty);
 
             double lengthBonus = 0.95 + 0.4 * Math.Min(1.0, totalHits / 2000.0) +
                                  (totalHits > 2000 ? Math.Log10(totalHits / 2000.0) * 0.5 : 0.0);
