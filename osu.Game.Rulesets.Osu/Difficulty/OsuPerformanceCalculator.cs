--- conflicted
+++ resolved
@@ -79,19 +79,7 @@
             countSliderTickMiss = score.Statistics.GetValueOrDefault(HitResult.LargeTickMiss);
             effectiveMissCount = countMiss;
 
-<<<<<<< HEAD
-            accuracy = calculateAccuracy(countGreat, countOk, countMeh, countMiss, totalHits);
-
-            if (osuAttributes.SliderCount > 0)
-            {
-                if (usingClassicSliderAccuracy)
-                {
-                    // Consider that full combo is maximum combo minus dropped slider tails since they don't contribute to combo but also don't break it
-                    // In classic scores we can't know the amount of dropped sliders so we estimate to 10% of all sliders on the map
-                    double fullComboThreshold = attributes.MaxCombo - 0.1 * osuAttributes.SliderCount;
-=======
             var difficulty = score.BeatmapInfo!.Difficulty.Clone();
->>>>>>> 553a8601
 
             score.Mods.OfType<IApplicableToDifficulty>().ForEach(m => m.ApplyToDifficulty(difficulty));
 
@@ -288,11 +276,7 @@
                 amountHitObjectsWithAccuracy += attributes.SliderCount;
 
             if (amountHitObjectsWithAccuracy > 0)
-<<<<<<< HEAD
-                betterAccuracyPercentage = calculateAccuracy(countGreat - (totalHits - amountHitObjectsWithAccuracy), countOk, countMeh, countMiss, amountHitObjectsWithAccuracy);
-=======
                 betterAccuracyPercentage = ((countGreat - Math.Max(totalHits - amountHitObjectsWithAccuracy, 0)) * 6 + countOk * 2 + countMeh) / (double)(amountHitObjectsWithAccuracy * 6);
->>>>>>> 553a8601
             else
                 betterAccuracyPercentage = 0;
 
