﻿// Copyright (c) ppy Pty Ltd <contact@ppy.sh>. Licensed under the MIT Licence.
// See the LICENCE file in the repository root for full licence text.

using System;
using System.Collections.Generic;
using System.Linq;
using osu.Game.Rulesets.Difficulty;
using osu.Game.Rulesets.Osu.Mods;
using osu.Game.Rulesets.Scoring;
using osu.Game.Scoring;

namespace osu.Game.Rulesets.Osu.Difficulty
{
    public class OsuPerformanceCalculator : PerformanceCalculator
    {
        public const double PERFORMANCE_BASE_MULTIPLIER = 1.14; // This is being adjusted to keep the final pp value scaled around what it used to be when changing things.

        private double accuracy;
        private int scoreMaxCombo;
        private int countGreat;
        private int countOk;
        private int countMeh;
        private int countMiss;
        private int countLargeTickMiss;
        private int countSliderEndsDropped;

        private double effectiveMissCount;
        private int amountHitObjectsWithAccuracy;

        private double estimateDifficultSliders;
        private double estimateSliderEndsDropped;

        public OsuPerformanceCalculator()
            : base(new OsuRuleset())
        {
        }

        protected override PerformanceAttributes CreatePerformanceAttributes(ScoreInfo score, DifficultyAttributes attributes)
        {
            var osuAttributes = (OsuDifficultyAttributes)attributes;

            scoreMaxCombo = score.MaxCombo;
            countGreat = score.Statistics.GetValueOrDefault(HitResult.Great);
            countOk = score.Statistics.GetValueOrDefault(HitResult.Ok);
            countMeh = score.Statistics.GetValueOrDefault(HitResult.Meh);
            countMiss = score.Statistics.GetValueOrDefault(HitResult.Miss);
            countLargeTickMiss = score.Statistics.GetValueOrDefault(HitResult.LargeTickMiss);
            countSliderEndsDropped = score.Statistics.GetValueOrDefault(HitResult.SmallTickMiss);
            if (!score.Mods.Any(h => h is OsuModClassic cl && cl.NoSliderHeadAccuracy.Value))
                effectiveMissCount = countMiss + countLargeTickMiss;
            else
                effectiveMissCount = calculateEffectiveMissCount(osuAttributes);

            // We assume 15% of sliders in a map are difficult since there's no way to tell from the performance calculator.
            estimateDifficultSliders = osuAttributes.SliderCount * 0.15;
            estimateSliderEndsDropped = Math.Clamp(Math.Min(countOk + countMeh + countMiss, attributes.MaxCombo - scoreMaxCombo), 0, estimateDifficultSliders);

            amountHitObjectsWithAccuracy = osuAttributes.HitCircleCount;
            // Potential merge with #27063
            //if (!score.Mods.Any(h => h is OsuModClassic cl && cl.NoSliderHeadAccuracy.Value))
            //    amountHitObjectsWithAccuracy += osuAttributes.SliderCount;

            if (amountHitObjectsWithAccuracy > 0)
                accuracy = Math.Max(calculateEffectiveAccuracy(countGreat - (totalHits - amountHitObjectsWithAccuracy), countOk, countMeh, countMiss, amountHitObjectsWithAccuracy), 0);
            else
                accuracy = 0;

            double multiplier = PERFORMANCE_BASE_MULTIPLIER;

            if (score.Mods.Any(m => m is OsuModNoFail))
                multiplier *= Math.Max(0.90, 1.0 - 0.02 * effectiveMissCount);

            if (score.Mods.Any(m => m is OsuModSpunOut) && totalHits > 0)
                multiplier *= 1.0 - Math.Pow((double)osuAttributes.SpinnerCount / totalHits, 0.85);

            if (score.Mods.Any(h => h is OsuModRelax))
            {
                // https://www.desmos.com/calculator/bc9eybdthb
                // we use OD13.3 as maximum since it's the value at which great hitwidow becomes 0
                // this is well beyond currently maximum achievable OD which is 12.17 (DTx2 + DA with OD11)
                double okMultiplier = Math.Max(0.0, osuAttributes.OverallDifficulty > 0.0 ? 1 - Math.Pow(osuAttributes.OverallDifficulty / 13.33, 1.8) : 1.0);
                double mehMultiplier = Math.Max(0.0, osuAttributes.OverallDifficulty > 0.0 ? 1 - Math.Pow(osuAttributes.OverallDifficulty / 13.33, 5) : 1.0);

                // As we're adding Oks and Mehs to an approximated number of combo breaks the result can be higher than total hits in specific scenarios (which breaks some calculations) so we need to clamp it.
                effectiveMissCount = Math.Min(effectiveMissCount + countOk * okMultiplier + countMeh * mehMultiplier, totalHits);
            }

            double aimValue = computeAimValue(score, osuAttributes);
            double speedValue = computeSpeedValue(score, osuAttributes);
            double accuracyValue = computeAccuracyValue(score, osuAttributes);
            double flashlightValue = computeFlashlightValue(score, osuAttributes);
            double totalValue =
                Math.Pow(
                    Math.Pow(aimValue, 1.1) +
                    Math.Pow(speedValue, 1.1) +
                    Math.Pow(accuracyValue, 1.1) +
                    Math.Pow(flashlightValue, 1.1), 1.0 / 1.1
                ) * multiplier;

            return new OsuPerformanceAttributes
            {
                Aim = aimValue,
                Speed = speedValue,
                Accuracy = accuracyValue,
                Flashlight = flashlightValue,
                EffectiveMissCount = effectiveMissCount,
                Total = totalValue
            };
        }

        private double computeAimValue(ScoreInfo score, OsuDifficultyAttributes attributes)
        {
            double aimValue = Math.Pow(5.0 * Math.Max(1.0, attributes.AimDifficulty / 0.0675) - 4.0, 3.0) / 100000.0;

            double lengthBonus = 0.95 + 0.4 * Math.Min(1.0, totalHits / 2000.0) +
                                 (totalHits > 2000 ? Math.Log10(totalHits / 2000.0) * 0.5 : 0.0);
            aimValue *= lengthBonus;

            // Penalize misses by assessing # of misses relative to the total # of objects. Default a 3% reduction for any # of misses.
            if (effectiveMissCount > 0)
                aimValue *= 0.97 * Math.Pow(1 - Math.Pow(effectiveMissCount / totalHits, 0.775), effectiveMissCount);

            aimValue *= getComboScalingFactor(attributes);

            double approachRateFactor = 0.0;
            if (attributes.ApproachRate > 10.33)
                approachRateFactor = 0.3 * (attributes.ApproachRate - 10.33);
            else if (attributes.ApproachRate < 8.0)
                approachRateFactor = 0.05 * (8.0 - attributes.ApproachRate);

            if (score.Mods.Any(h => h is OsuModRelax))
                approachRateFactor = 0.0;

            aimValue *= 1.0 + approachRateFactor * lengthBonus; // Buff for longer maps with high AR.

            if (score.Mods.Any(m => m is OsuModBlinds))
                aimValue *= 1.3 + (totalHits * (0.0016 / (1 + 2 * effectiveMissCount)) * Math.Pow(accuracy, 16)) * (1 - 0.003 * attributes.DrainRate * attributes.DrainRate);
            else if (score.Mods.Any(h => h is OsuModHidden))
            {
                // We want to give more reward for lower AR when it comes to aim and HD. This nerfs high AR and buffs lower AR.
                aimValue *= 1.0 + 0.04 * (12.0 - attributes.ApproachRate);
            }

            if (attributes.SliderCount > 0)
            {
<<<<<<< HEAD
                double sliderNerfFactor = (1 - attributes.SliderFactor) * Math.Pow(1 - estimateSliderEndsDropped / estimateDifficultSliders, 3) + attributes.SliderFactor;
=======
                double estimateSliderEndsDropped;
                if (score.IsLegacyScore)
                    estimateSliderEndsDropped = Math.Clamp(Math.Min(countOk + countMeh + countMiss, attributes.MaxCombo - scoreMaxCombo), 0, estimateDifficultSliders);
                else
                    estimateSliderEndsDropped = countSliderEndsDropped;

                double sliderNerfFactor = 0;
                sliderNerfFactor = (1 - attributes.SliderFactor) * Math.Pow(1 - estimateSliderEndsDropped / estimateDifficultSliders, 3) + attributes.SliderFactor;
>>>>>>> c24f99ed
                aimValue *= sliderNerfFactor;
            }

            aimValue *= accuracy;
            // It is important to consider accuracy difficulty when scaling with accuracy.
            aimValue *= 0.98 + Math.Pow(attributes.OverallDifficulty, 2) / 2500;

            return aimValue;
        }

        private double computeSpeedValue(ScoreInfo score, OsuDifficultyAttributes attributes)
        {
            if (score.Mods.Any(h => h is OsuModRelax))
                return 0.0;

            double speedValue = Math.Pow(5.0 * Math.Max(1.0, attributes.SpeedDifficulty / 0.0675) - 4.0, 3.0) / 100000.0;

            double lengthBonus = 0.95 + 0.4 * Math.Min(1.0, totalHits / 2000.0) +
                                 (totalHits > 2000 ? Math.Log10(totalHits / 2000.0) * 0.5 : 0.0);
            speedValue *= lengthBonus;

            // Penalize misses by assessing # of misses relative to the total # of objects. Default a 3% reduction for any # of misses.
            if (effectiveMissCount > 0)
                speedValue *= 0.97 * Math.Pow(1 - Math.Pow(effectiveMissCount / totalHits, 0.775), Math.Pow(effectiveMissCount, .875));

            speedValue *= getComboScalingFactor(attributes);

            double approachRateFactor = 0.0;
            if (attributes.ApproachRate > 10.33)
                approachRateFactor = 0.3 * (attributes.ApproachRate - 10.33);

            speedValue *= 1.0 + approachRateFactor * lengthBonus; // Buff for longer maps with high AR.

            if (score.Mods.Any(m => m is OsuModBlinds))
            {
                // Increasing the speed value by object count for Blinds isn't ideal, so the minimum buff is given.
                speedValue *= 1.12;
            }
            else if (score.Mods.Any(m => m is OsuModHidden))
            {
                // We want to give more reward for lower AR when it comes to aim and HD. This nerfs high AR and buffs lower AR.
                speedValue *= 1.0 + 0.04 * (12.0 - attributes.ApproachRate);
            }

            // Calculate accuracy assuming the worst case scenario
            double relevantTotalDiff = totalHits - attributes.SpeedNoteCount;
            double relevantCountGreat = Math.Max(0, countGreat - relevantTotalDiff);
            double relevantCountOk = Math.Max(0, countOk - Math.Max(0, relevantTotalDiff - countGreat));
            double relevantCountMeh = Math.Max(0, countMeh - Math.Max(0, relevantTotalDiff - countGreat - countOk));
            double relevantCountMiss = Math.Max(0, countMiss - Math.Max(0, relevantTotalDiff - countGreat - countOk - countMeh));
            double relevantAccuracy = attributes.SpeedNoteCount == 0 ? 0 : calculateEffectiveAccuracy(relevantCountGreat, relevantCountOk, relevantCountMeh, relevantCountMiss, attributes.SpeedNoteCount);

            // Scale the speed value with accuracy and OD.
            speedValue *= (0.95 + Math.Pow(attributes.OverallDifficulty, 2) / 750) * Math.Pow((accuracy + relevantAccuracy) / 2.0, (14.5 - Math.Max(attributes.OverallDifficulty, 8)) / 2);

            // Scale the speed value with # of 50s to punish doubletapping.
            speedValue *= Math.Pow(0.99, countMeh < totalHits / 500.0 ? 0 : countMeh - totalHits / 500.0);

            return speedValue;
        }

        private double computeAccuracyValue(ScoreInfo score, OsuDifficultyAttributes attributes)
        {
            if (score.Mods.Any(h => h is OsuModRelax))
                return 0.0;

            // It is possible to reach a negative accuracy with this formula. Cap it at zero - zero points.
            if (accuracy < 0)
                accuracy = 0;

            // Lots of arbitrary values from testing.
            // Considering to use derivation from perfect accuracy in a probabilistic manner - assume normal distribution.
            double accuracyValue = Math.Pow(1.52163, attributes.OverallDifficulty) * Math.Pow(accuracy, 24) * 2.83;

            // Bonus for many hitcircles - it's harder to keep good accuracy up for longer.
            accuracyValue *= Math.Min(1.15, Math.Pow(amountHitObjectsWithAccuracy / 1000.0, 0.3));

            // Increasing the accuracy value by object count for Blinds isn't ideal, so the minimum buff is given.
            if (score.Mods.Any(m => m is OsuModBlinds))
                accuracyValue *= 1.14;
            else if (score.Mods.Any(m => m is OsuModHidden))
                accuracyValue *= 1.08;

            if (score.Mods.Any(m => m is OsuModFlashlight))
                accuracyValue *= 1.02;

            return accuracyValue;
        }

        private double computeFlashlightValue(ScoreInfo score, OsuDifficultyAttributes attributes)
        {
            if (!score.Mods.Any(h => h is OsuModFlashlight))
                return 0.0;

            double flashlightValue = Math.Pow(attributes.FlashlightDifficulty, 2.0) * 25.0;

            // Penalize misses by assessing # of misses relative to the total # of objects. Default a 3% reduction for any # of misses.
            if (effectiveMissCount > 0)
                flashlightValue *= 0.97 * Math.Pow(1 - Math.Pow(effectiveMissCount / totalHits, 0.775), Math.Pow(effectiveMissCount, .875));

            flashlightValue *= getComboScalingFactor(attributes);

            // Account for shorter maps having a higher ratio of 0 combo/100 combo flashlight radius.
            flashlightValue *= 0.7 + 0.1 * Math.Min(1.0, totalHits / 200.0) +
                               (totalHits > 200 ? 0.2 * Math.Min(1.0, (totalHits - 200) / 200.0) : 0.0);

            // Scale the flashlight value with accuracy _slightly_.
            flashlightValue *= 0.5 + accuracy / 2.0;
            // It is important to also consider accuracy difficulty when doing that.
            flashlightValue *= 0.98 + Math.Pow(attributes.OverallDifficulty, 2) / 2500;

            return flashlightValue;
        }

        private double calculateEffectiveMissCount(OsuDifficultyAttributes attributes)
        {
            // Guess the number of misses + slider breaks from combo
            double comboBasedMissCount = 0.0;

            if (attributes.SliderCount > 0)
            {
                double fullComboThreshold = attributes.MaxCombo - 0.1 * attributes.SliderCount;
                if (scoreMaxCombo < fullComboThreshold)
                    comboBasedMissCount = fullComboThreshold / Math.Max(1.0, scoreMaxCombo);
            }

            // Clamp miss count to maximum amount of possible breaks
            comboBasedMissCount = Math.Min(comboBasedMissCount, countOk + countMeh + countMiss);

            return Math.Max(countMiss, comboBasedMissCount);
        }
        private double calculateEffectiveAccuracy(double countGreat, double countOk, double countMeh, double countMiss, double totalHits) => (countGreat * 6 + countOk * 2 + countMeh + countMiss * 2) / (double)(totalHits * 6);

        private double getComboScalingFactor(OsuDifficultyAttributes attributes) => attributes.MaxCombo <= 0 ? 1.0 : Math.Min(Math.Pow(scoreMaxCombo, 0.8) / Math.Pow(attributes.MaxCombo, 0.8), 1.0);
        private int totalHits => countGreat + countOk + countMeh + countMiss;
    }
}<|MERGE_RESOLUTION|>--- conflicted
+++ resolved
@@ -53,7 +53,11 @@
 
             // We assume 15% of sliders in a map are difficult since there's no way to tell from the performance calculator.
             estimateDifficultSliders = osuAttributes.SliderCount * 0.15;
-            estimateSliderEndsDropped = Math.Clamp(Math.Min(countOk + countMeh + countMiss, attributes.MaxCombo - scoreMaxCombo), 0, estimateDifficultSliders);
+			if (score.IsLegacyScore)
+                estimateSliderEndsDropped = Math.Clamp(Math.Min(countOk + countMeh + countMiss, attributes.MaxCombo - scoreMaxCombo), 0, estimateDifficultSliders);
+            else
+                estimateSliderEndsDropped = countSliderEndsDropped;
+
 
             amountHitObjectsWithAccuracy = osuAttributes.HitCircleCount;
             // Potential merge with #27063
@@ -143,18 +147,8 @@
 
             if (attributes.SliderCount > 0)
             {
-<<<<<<< HEAD
-                double sliderNerfFactor = (1 - attributes.SliderFactor) * Math.Pow(1 - estimateSliderEndsDropped / estimateDifficultSliders, 3) + attributes.SliderFactor;
-=======
-                double estimateSliderEndsDropped;
-                if (score.IsLegacyScore)
-                    estimateSliderEndsDropped = Math.Clamp(Math.Min(countOk + countMeh + countMiss, attributes.MaxCombo - scoreMaxCombo), 0, estimateDifficultSliders);
-                else
-                    estimateSliderEndsDropped = countSliderEndsDropped;
-
                 double sliderNerfFactor = 0;
                 sliderNerfFactor = (1 - attributes.SliderFactor) * Math.Pow(1 - estimateSliderEndsDropped / estimateDifficultSliders, 3) + attributes.SliderFactor;
->>>>>>> c24f99ed
                 aimValue *= sliderNerfFactor;
             }
 
