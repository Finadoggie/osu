// Copyright (c) ppy Pty Ltd <contact@ppy.sh>. Licensed under the MIT Licence.
// See the LICENCE file in the repository root for full licence text.

using System;
using System.Collections.Generic;
using osu.Game.Rulesets.Difficulty.Preprocessing;
using osu.Game.Rulesets.Objects;
using osu.Game.Rulesets.Osu.Mods;
using osu.Game.Rulesets.Osu.Objects;
using osuTK;

namespace osu.Game.Rulesets.Osu.Difficulty.Preprocessing
{
    public class OsuDifficultyHitObject : DifficultyHitObject
    {
        private const int normalised_radius = 50; // Change radius to 50 to make 100 the diameter. Easier for mental maths.
        private const int min_delta_time = 25;
        private const float maximum_slider_radius = normalised_radius * 2.4f;
        private const float assumed_slider_radius = normalised_radius * 1.8f;

        protected new OsuHitObject BaseObject => (OsuHitObject)base.BaseObject;

        /// <summary>
        /// Milliseconds elapsed since the start time of the previous <see cref="OsuDifficultyHitObject"/>, with a minimum of 25ms.
        /// </summary>
        public readonly double StrainTime;

        /// <summary>
        /// Normalised distance from the "lazy" end position of the previous <see cref="OsuDifficultyHitObject"/> to the start position of this <see cref="OsuDifficultyHitObject"/>.
        /// <para>
        /// The "lazy" end position is the position at which the cursor ends up if the previous hitobject is followed with as minimal movement as possible (i.e. on the edge of slider follow circles).
        /// </para>
        /// </summary>
        public double LazyJumpDistance { get; private set; }

        /// <summary>
        /// Normalised shortest distance to consider for a jump between the previous <see cref="OsuDifficultyHitObject"/> and this <see cref="OsuDifficultyHitObject"/>.
        /// </summary>
        /// <remarks>
        /// This is bounded from above by <see cref="LazyJumpDistance"/>, and is smaller than the former if a more natural path is able to be taken through the previous <see cref="OsuDifficultyHitObject"/>.
        /// </remarks>
        /// <example>
        /// Suppose a linear slider - circle pattern.
        /// <br />
        /// Following the slider lazily (see: <see cref="LazyJumpDistance"/>) will result in underestimating the true end position of the slider as being closer towards the start position.
        /// As a result, <see cref="LazyJumpDistance"/> overestimates the jump distance because the player is able to take a more natural path by following through the slider to its end,
        /// such that the jump is felt as only starting from the slider's true end position.
        /// <br />
        /// Now consider a slider - circle pattern where the circle is stacked along the path inside the slider.
        /// In this case, the lazy end position correctly estimates the true end position of the slider and provides the more natural movement path.
        /// </example>
        public double MinimumJumpDistance { get; private set; }

        /// <summary>
        /// The time taken to travel through <see cref="MinimumJumpDistance"/>, with a minimum value of 25ms.
        /// </summary>
        public double MinimumJumpTime { get; private set; }

        /// <summary>
        /// Normalised distance between the start and end position of this <see cref="OsuDifficultyHitObject"/>.
        /// </summary>
        public double TravelDistance { get; private set; }

        /// <summary>
        /// The time taken to travel through <see cref="TravelDistance"/>, with a minimum value of 25ms for a non-zero distance.
        /// </summary>
        public double TravelTime { get; private set; }

        /// <summary>
        /// Angle the player has to take to hit this <see cref="OsuDifficultyHitObject"/>.
        /// Calculated as the angle between the circles (current-2, current-1, current).
        /// </summary>
        public double? Angle { get; private set; }

        private readonly OsuHitObject lastLastObject;
        private readonly OsuHitObject lastObject;

<<<<<<< HEAD
        public OsuDifficultyHitObject(HitObject hitObject, HitObject lastObject, double clockRate, List<DifficultyHitObject> objects, int position)
            : base(hitObject, lastObject, clockRate, objects, position)
=======
        public OsuDifficultyHitObject(HitObject hitObject, HitObject lastObject, HitObject lastLastObject, double clockRate, List<DifficultyHitObject> objects, int index)
            : base(hitObject, lastObject, clockRate, objects, index)
>>>>>>> 54980cbf
        {
            lastLastObject = (OsuHitObject)Previous(1)?.BaseObject;
            this.lastObject = (OsuHitObject)lastObject;

            // Capped to 25ms to prevent difficulty calculation breaking from simultaneous objects.
            StrainTime = Math.Max(DeltaTime, min_delta_time);

            setDistances(clockRate);
        }

        public double OpacityAt(double time, bool hidden)
        {
            if (time > BaseObject.StartTime)
            {
                // Consider a hitobject as being invisible when its start time is passed.
                // In reality the hitobject will be visible beyond its start time up until its hittable window has passed,
                // but this is an approximation and such a case is unlikely to be hit where this function is used.
                return 0.0;
            }

            double fadeInStartTime = BaseObject.StartTime - BaseObject.TimePreempt;
            double fadeInDuration = BaseObject.TimeFadeIn;

            if (hidden)
            {
                // Taken from OsuModHidden.
                double fadeOutStartTime = BaseObject.StartTime - BaseObject.TimePreempt + BaseObject.TimeFadeIn;
                double fadeOutDuration = BaseObject.TimePreempt * OsuModHidden.FADE_OUT_DURATION_MULTIPLIER;

                return Math.Min
                (
                    Math.Clamp((time - fadeInStartTime) / fadeInDuration, 0.0, 1.0),
                    1.0 - Math.Clamp((time - fadeOutStartTime) / fadeOutDuration, 0.0, 1.0)
                );
            }

            return Math.Clamp((time - fadeInStartTime) / fadeInDuration, 0.0, 1.0);
        }

        private void setDistances(double clockRate)
        {
            if (BaseObject is Slider currentSlider)
            {
                computeSliderCursorPosition(currentSlider);
                TravelDistance = currentSlider.LazyTravelDistance;
                TravelTime = Math.Max(currentSlider.LazyTravelTime / clockRate, min_delta_time);
            }

            // We don't need to calculate either angle or distance when one of the last->curr objects is a spinner
            if (BaseObject is Spinner || lastObject is Spinner)
                return;

            // We will scale distances by this factor, so we can assume a uniform CircleSize among beatmaps.
            float scalingFactor = normalised_radius / (float)BaseObject.Radius;

            if (BaseObject.Radius < 30)
            {
                float smallCircleBonus = Math.Min(30 - (float)BaseObject.Radius, 5) / 50;
                scalingFactor *= 1 + smallCircleBonus;
            }

            Vector2 lastCursorPosition = getEndCursorPosition(lastObject);

            LazyJumpDistance = (BaseObject.StackedPosition * scalingFactor - lastCursorPosition * scalingFactor).Length;
            MinimumJumpTime = StrainTime;
            MinimumJumpDistance = LazyJumpDistance;

            if (lastObject is Slider lastSlider)
            {
                double lastTravelTime = Math.Max(lastSlider.LazyTravelTime / clockRate, min_delta_time);
                MinimumJumpTime = Math.Max(StrainTime - lastTravelTime, min_delta_time);

                //
                // There are two types of slider-to-object patterns to consider in order to better approximate the real movement a player will take to jump between the hitobjects.
                //
                // 1. The anti-flow pattern, where players cut the slider short in order to move to the next hitobject.
                //
                //      <======o==>  ← slider
                //             |     ← most natural jump path
                //             o     ← a follow-up hitcircle
                //
                // In this case the most natural jump path is approximated by LazyJumpDistance.
                //
                // 2. The flow pattern, where players follow through the slider to its visual extent into the next hitobject.
                //
                //      <======o==>---o
                //                  ↑
                //        most natural jump path
                //
                // In this case the most natural jump path is better approximated by a new distance called "tailJumpDistance" - the distance between the slider's tail and the next hitobject.
                //
                // Thus, the player is assumed to jump the minimum of these two distances in all cases.
                //

                float tailJumpDistance = Vector2.Subtract(lastSlider.TailCircle.StackedPosition, BaseObject.StackedPosition).Length * scalingFactor;
                MinimumJumpDistance = Math.Max(0, Math.Min(LazyJumpDistance - (maximum_slider_radius - assumed_slider_radius), tailJumpDistance - maximum_slider_radius));
            }

            if (lastLastObject != null && !(lastLastObject is Spinner))
            {
                Vector2 lastLastCursorPosition = getEndCursorPosition(lastLastObject);

                Vector2 v1 = lastLastCursorPosition - lastObject.StackedPosition;
                Vector2 v2 = BaseObject.StackedPosition - lastCursorPosition;

                float dot = Vector2.Dot(v1, v2);
                float det = v1.X * v2.Y - v1.Y * v2.X;

                Angle = Math.Abs(Math.Atan2(det, dot));
            }
        }

        private void computeSliderCursorPosition(Slider slider)
        {
            if (slider.LazyEndPosition != null)
                return;

            slider.LazyTravelTime = slider.NestedHitObjects[^1].StartTime - slider.StartTime;

            double endTimeMin = slider.LazyTravelTime / slider.SpanDuration;
            if (endTimeMin % 2 >= 1)
                endTimeMin = 1 - endTimeMin % 1;
            else
                endTimeMin %= 1;

            slider.LazyEndPosition = slider.StackedPosition + slider.Path.PositionAt(endTimeMin); // temporary lazy end position until a real result can be derived.
            var currCursorPosition = slider.StackedPosition;
            double scalingFactor = normalised_radius / slider.Radius; // lazySliderDistance is coded to be sensitive to scaling, this makes the maths easier with the thresholds being used.

            for (int i = 1; i < slider.NestedHitObjects.Count; i++)
            {
                var currMovementObj = (OsuHitObject)slider.NestedHitObjects[i];

                Vector2 currMovement = Vector2.Subtract(currMovementObj.StackedPosition, currCursorPosition);
                double currMovementLength = scalingFactor * currMovement.Length;

                // Amount of movement required so that the cursor position needs to be updated.
                double requiredMovement = assumed_slider_radius;

                if (i == slider.NestedHitObjects.Count - 1)
                {
                    // The end of a slider has special aim rules due to the relaxed time constraint on position.
                    // There is both a lazy end position as well as the actual end slider position. We assume the player takes the simpler movement.
                    // For sliders that are circular, the lazy end position may actually be farther away than the sliders true end.
                    // This code is designed to prevent buffing situations where lazy end is actually a less efficient movement.
                    Vector2 lazyMovement = Vector2.Subtract((Vector2)slider.LazyEndPosition, currCursorPosition);

                    if (lazyMovement.Length < currMovement.Length)
                        currMovement = lazyMovement;

                    currMovementLength = scalingFactor * currMovement.Length;
                }
                else if (currMovementObj is SliderRepeat)
                {
                    // For a slider repeat, assume a tighter movement threshold to better assess repeat sliders.
                    requiredMovement = normalised_radius;
                }

                if (currMovementLength > requiredMovement)
                {
                    // this finds the positional delta from the required radius and the current position, and updates the currCursorPosition accordingly, as well as rewarding distance.
                    currCursorPosition = Vector2.Add(currCursorPosition, Vector2.Multiply(currMovement, (float)((currMovementLength - requiredMovement) / currMovementLength)));
                    currMovementLength *= (currMovementLength - requiredMovement) / currMovementLength;
                    slider.LazyTravelDistance += (float)currMovementLength;
                }

                if (i == slider.NestedHitObjects.Count - 1)
                    slider.LazyEndPosition = currCursorPosition;
            }

            slider.LazyTravelDistance *= (float)Math.Pow(1 + slider.RepeatCount / 2.5, 1.0 / 2.5); // Bonus for repeat sliders until a better per nested object strain system can be achieved.
        }

        private Vector2 getEndCursorPosition(OsuHitObject hitObject)
        {
            Vector2 pos = hitObject.StackedPosition;

            if (hitObject is Slider slider)
            {
                computeSliderCursorPosition(slider);
                pos = slider.LazyEndPosition ?? pos;
            }

            return pos;
        }
    }
}<|MERGE_RESOLUTION|>--- conflicted
+++ resolved
@@ -75,15 +75,10 @@
         private readonly OsuHitObject lastLastObject;
         private readonly OsuHitObject lastObject;
 
-<<<<<<< HEAD
-        public OsuDifficultyHitObject(HitObject hitObject, HitObject lastObject, double clockRate, List<DifficultyHitObject> objects, int position)
-            : base(hitObject, lastObject, clockRate, objects, position)
-=======
         public OsuDifficultyHitObject(HitObject hitObject, HitObject lastObject, HitObject lastLastObject, double clockRate, List<DifficultyHitObject> objects, int index)
             : base(hitObject, lastObject, clockRate, objects, index)
->>>>>>> 54980cbf
-        {
-            lastLastObject = (OsuHitObject)Previous(1)?.BaseObject;
+        {
+            this.lastLastObject = (OsuHitObject)lastLastObject;
             this.lastObject = (OsuHitObject)lastObject;
 
             // Capped to 25ms to prevent difficulty calculation breaking from simultaneous objects.
