// Copyright (c) ppy Pty Ltd <contact@ppy.sh>. Licensed under the MIT Licence.
// See the LICENCE file in the repository root for full licence text.

using System;
using System.Collections.Generic;
using osu.Framework.Allocation;
using osu.Framework.Graphics;
using osu.Framework.Graphics.Containers;
using osu.Framework.Input;
using osu.Framework.Input.Events;
using osu.Game.Rulesets.Osu.Objects;
using osu.Game.Screens.Edit.Compose;
using osuTK;
using osuTK.Input;

namespace osu.Game.Rulesets.Osu.Edit.Blueprints.Sliders.Components
{
    public class PathControlPointVisualiser : CompositeDrawable
    {
        public Action<Vector2[]> ControlPointsChanged;

        internal readonly Container<PathControlPointPiece> Pieces;
        private readonly Slider slider;
        private readonly bool allowSelection;

        private InputManager inputManager;

<<<<<<< HEAD
        [Resolved(CanBeNull = true)]
        private IPlacementHandler placementHandler { get; set; }

        public PathControlPointVisualiser(Slider slider)
=======
        public PathControlPointVisualiser(Slider slider, bool allowSelection)
>>>>>>> af7322a7
        {
            this.slider = slider;
            this.allowSelection = allowSelection;

            RelativeSizeAxes = Axes.Both;

            InternalChild = Pieces = new Container<PathControlPointPiece> { RelativeSizeAxes = Axes.Both };
        }

        protected override void LoadComplete()
        {
            base.LoadComplete();

            inputManager = GetContainingInputManager();
        }

        protected override void Update()
        {
            base.Update();

            while (slider.Path.ControlPoints.Length > Pieces.Count)
            {
                var piece = new PathControlPointPiece(slider, Pieces.Count)
                {
                    ControlPointsChanged = c => ControlPointsChanged?.Invoke(c),
                };

                if (allowSelection)
                    piece.RequestSelection = selectPiece;

                Pieces.Add(piece);
            }

            while (slider.Path.ControlPoints.Length < Pieces.Count)
                Pieces.Remove(Pieces[Pieces.Count - 1]);
        }

        protected override bool OnClick(ClickEvent e)
        {
            foreach (var piece in Pieces)
                piece.IsSelected.Value = false;
            return false;
        }

        private void selectPiece(int index)
        {
            if (inputManager.CurrentState.Keyboard.ControlPressed)
                Pieces[index].IsSelected.Toggle();
            else
            {
                foreach (var piece in Pieces)
                    piece.IsSelected.Value = piece.Index == index;
            }
        }

        protected override bool OnKeyDown(KeyDownEvent e)
        {
            switch (e.Key)
            {
                case Key.Delete:
                    var newControlPoints = new List<Vector2>();

                    foreach (var piece in Pieces)
                    {
                        if (!piece.IsSelected.Value)
                            newControlPoints.Add(slider.Path.ControlPoints[piece.Index]);
                    }

                    // Ensure that there are any points to be deleted
                    if (newControlPoints.Count == slider.Path.ControlPoints.Length)
                        return false;

                    // If there are 0 remaining control points, treat the slider as being deleted
                    if (newControlPoints.Count == 0)
                    {
                        placementHandler?.Delete(slider);
                        return true;
                    }

                    // Make control points relative
                    Vector2 first = newControlPoints[0];
                    for (int i = 0; i < newControlPoints.Count; i++)
                        newControlPoints[i] = newControlPoints[i] - first;

                    // The slider's position defines the position of the first control point, and all further control points are relative to that point
                    slider.Position = slider.Position + first;

                    // Since pieces are re-used, they will not point to the deleted control points while remaining selected
                    foreach (var piece in Pieces)
                        piece.IsSelected.Value = false;

                    ControlPointsChanged?.Invoke(newControlPoints.ToArray());

                    return true;
            }

            return false;
        }
    }
}<|MERGE_RESOLUTION|>--- conflicted
+++ resolved
@@ -25,14 +25,10 @@
 
         private InputManager inputManager;
 
-<<<<<<< HEAD
         [Resolved(CanBeNull = true)]
         private IPlacementHandler placementHandler { get; set; }
 
-        public PathControlPointVisualiser(Slider slider)
-=======
         public PathControlPointVisualiser(Slider slider, bool allowSelection)
->>>>>>> af7322a7
         {
             this.slider = slider;
             this.allowSelection = allowSelection;
