﻿// Copyright (c) ppy Pty Ltd <contact@ppy.sh>. Licensed under the MIT Licence.
// See the LICENCE file in the repository root for full licence text.

using osu.Framework.Allocation;
using osu.Framework.Bindables;
using osu.Framework.Graphics;
using osu.Game.Rulesets.Objects;
using osu.Game.Rulesets.Objects.Drawables;
using osu.Game.Rulesets.Taiko.Skinning.Default;
using osu.Game.Skinning;

namespace osu.Game.Rulesets.Taiko.Objects.Drawables
{
    /// <summary>
    /// A line that scrolls alongside hit objects in the playfield and visualises control points.
    /// </summary>
    public class DrawableBarLine : DrawableHitObject<HitObject>
    {
        public new BarLine HitObject => (BarLine)base.HitObject;

        /// <summary>
        /// The width of the line tracker.
        /// </summary>
        private const float tracker_width = 2f;

        public readonly Bindable<bool> Major = new Bindable<bool>();

        public DrawableBarLine()
            : this(null)
        {
        }

        public DrawableBarLine(BarLine? barLine)
            : base(barLine!)
        {
        }

        [BackgroundDependencyLoader]
        private void load()
        {
            Anchor = Anchor.CentreLeft;
            Origin = Anchor.Centre;

            RelativeSizeAxes = Axes.Y;
            Width = tracker_width;

            AddInternal(new SkinnableDrawable(new TaikoSkinComponent(TaikoSkinComponents.BarLine), _ => new DefaultBarLine())
            {
<<<<<<< HEAD
                Anchor = Anchor.Centre,
                Origin = Anchor.Centre,
=======
                line = new SkinnableDrawable(new TaikoSkinComponentLookup(TaikoSkinComponents.BarLine), _ => new Box
                {
                    RelativeSizeAxes = Axes.Both,
                    EdgeSmoothness = new Vector2(0.5f, 0),
                })
                {
                    Anchor = Anchor.Centre,
                    Origin = Anchor.Centre,
                },
                triangleContainer = new Container
                {
                    Anchor = Anchor.Centre,
                    Origin = Anchor.Centre,
                    RelativeSizeAxes = Axes.Both,
                    Children = new[]
                    {
                        new EquilateralTriangle
                        {
                            Name = "Top",
                            Anchor = Anchor.TopCentre,
                            Origin = Anchor.TopCentre,
                            Position = new Vector2(0, -triangle_offset),
                            Size = new Vector2(-triangle_size),
                            EdgeSmoothness = new Vector2(1),
                        },
                        new EquilateralTriangle
                        {
                            Name = "Bottom",
                            Anchor = Anchor.BottomCentre,
                            Origin = Anchor.TopCentre,
                            Position = new Vector2(0, triangle_offset),
                            Size = new Vector2(triangle_size),
                            EdgeSmoothness = new Vector2(1),
                        }
                    }
                }
>>>>>>> 83a67639
            });
        }

        protected override void OnApply()
        {
            base.OnApply();
            Major.BindTo(HitObject.MajorBindable);
        }

        protected override void OnFree()
        {
            base.OnFree();
            Major.UnbindFrom(HitObject.MajorBindable);
        }

        protected override void UpdateHitStateTransforms(ArmedState state)
        {
            using (BeginAbsoluteSequence(HitObject.StartTime))
                this.FadeOutFromOne(150).Expire();
        }
    }
}<|MERGE_RESOLUTION|>--- conflicted
+++ resolved
@@ -44,49 +44,10 @@
             RelativeSizeAxes = Axes.Y;
             Width = tracker_width;
 
-            AddInternal(new SkinnableDrawable(new TaikoSkinComponent(TaikoSkinComponents.BarLine), _ => new DefaultBarLine())
+            AddInternal(new SkinnableDrawable(new TaikoSkinComponentLookup(TaikoSkinComponents.BarLine), _ => new DefaultBarLine())
             {
-<<<<<<< HEAD
                 Anchor = Anchor.Centre,
                 Origin = Anchor.Centre,
-=======
-                line = new SkinnableDrawable(new TaikoSkinComponentLookup(TaikoSkinComponents.BarLine), _ => new Box
-                {
-                    RelativeSizeAxes = Axes.Both,
-                    EdgeSmoothness = new Vector2(0.5f, 0),
-                })
-                {
-                    Anchor = Anchor.Centre,
-                    Origin = Anchor.Centre,
-                },
-                triangleContainer = new Container
-                {
-                    Anchor = Anchor.Centre,
-                    Origin = Anchor.Centre,
-                    RelativeSizeAxes = Axes.Both,
-                    Children = new[]
-                    {
-                        new EquilateralTriangle
-                        {
-                            Name = "Top",
-                            Anchor = Anchor.TopCentre,
-                            Origin = Anchor.TopCentre,
-                            Position = new Vector2(0, -triangle_offset),
-                            Size = new Vector2(-triangle_size),
-                            EdgeSmoothness = new Vector2(1),
-                        },
-                        new EquilateralTriangle
-                        {
-                            Name = "Bottom",
-                            Anchor = Anchor.BottomCentre,
-                            Origin = Anchor.TopCentre,
-                            Position = new Vector2(0, triangle_offset),
-                            Size = new Vector2(triangle_size),
-                            EdgeSmoothness = new Vector2(1),
-                        }
-                    }
-                }
->>>>>>> 83a67639
             });
         }
 
