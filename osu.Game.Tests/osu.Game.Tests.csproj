<<<<<<< HEAD
﻿<Project Sdk="Microsoft.NET.Sdk">
  <Import Project="..\osu.Game.props" />
  <Import Project="..\OpenTK.props" />
  <PropertyGroup Label="Project">
    <TargetFramework>netstandard2.0</TargetFramework>
=======
﻿<?xml version="1.0" encoding="utf-8"?>
<Project DefaultTargets="Build" ToolsVersion="14.0" xmlns="http://schemas.microsoft.com/developer/msbuild/2003">
  <Import Project="..\osu.Game.props" />
  <PropertyGroup>
    <Configuration Condition=" '$(Configuration)' == '' ">Debug</Configuration>
    <Platform Condition=" '$(Platform)' == '' ">AnyCPU</Platform>
    <ProjectGuid>{54377672-20B1-40AF-8087-5CF73BF3953A}</ProjectGuid>
>>>>>>> 442b234a
    <OutputType>Library</OutputType>
    <PlatformTarget>AnyCPU</PlatformTarget>
    <AllowUnsafeBlocks>true</AllowUnsafeBlocks>
    <Company>ppy Pty Ltd</Company>
    <Version>1.0.0.0</Version>
    <Copyright>ppy Pty Ltd 2007-2017</Copyright>
    <AssemblyTitle>osu.Game.Tests</AssemblyTitle>
    <Product>osu.Game.Tests</Product>
  </PropertyGroup>
<<<<<<< HEAD
  <ItemGroup Label="Project References">
    <ProjectReference Include="..\osu-framework\osu.Framework\osu.Framework.csproj" />
    <ProjectReference Include="..\osu.Game.Rulesets.Osu\osu.Game.Rulesets.Osu.csproj" />
    <ProjectReference Include="..\osu.Game.Rulesets.Catch\osu.Game.Rulesets.Catch.csproj" />
    <ProjectReference Include="..\osu.Game.Rulesets.Mania\osu.Game.Rulesets.Mania.csproj" />
    <ProjectReference Include="..\osu.Game.Rulesets.Taiko\osu.Game.Rulesets.Taiko.csproj" />
    <ProjectReference Include="..\osu.Game\osu.Game.csproj" />
    <ProjectReference Include="..\osu-resources\osu.Game.Resources\osu.Game.Resources.csproj" />
=======
  <PropertyGroup Condition=" '$(Configuration)|$(Platform)' == 'Debug|AnyCPU' ">
    <DebugSymbols>true</DebugSymbols>
    <DebugType>full</DebugType>
    <Optimize>false</Optimize>
    <OutputPath>bin\Debug</OutputPath>
    <DefineConstants>DEBUG;</DefineConstants>
    <ErrorReport>prompt</ErrorReport>
    <WarningLevel>4</WarningLevel>
    <ConsolePause>false</ConsolePause>
    <TreatWarningsAsErrors>false</TreatWarningsAsErrors>
  </PropertyGroup>
  <PropertyGroup Condition=" '$(Configuration)|$(Platform)' == 'Release|AnyCPU' ">
    <Optimize>true</Optimize>
    <OutputPath>bin\Release</OutputPath>
    <ErrorReport>prompt</ErrorReport>
    <WarningLevel>4</WarningLevel>
    <ConsolePause>false</ConsolePause>
    <TreatWarningsAsErrors>false</TreatWarningsAsErrors>
  </PropertyGroup>
  <ItemGroup>
    <Reference Include="nunit.framework, Version=3.8.1.0, Culture=neutral, PublicKeyToken=2638cd05610744eb, processorArchitecture=MSIL">
      <HintPath>$(SolutionDir)\packages\NUnit.3.8.1\lib\net45\nunit.framework.dll</HintPath>
      <Private>True</Private>
    </Reference>
    <Reference Include="OpenTK, Version=3.0.0.0, Culture=neutral, PublicKeyToken=bad199fe84eb3df4, processorArchitecture=MSIL">
      <HintPath>$(SolutionDir)\packages\OpenTK.3.0.0-git00009\lib\net20\OpenTK.dll</HintPath>
      <Private>True</Private>
    </Reference>
    <Reference Include="System" />
    <Reference Include="System.ValueTuple, Version=4.0.2.0, Culture=neutral, PublicKeyToken=cc7b13ffcd2ddd51">
      <HintPath>$(SolutionDir)\packages\System.ValueTuple.4.4.0\lib\net461\System.ValueTuple.dll</HintPath>
      <Private>True</Private>
    </Reference>
  </ItemGroup>
  <ItemGroup>
    <None Include="app.config" />
    <None Include="packages.config" />
    <None Include="OpenTK.dll.config" />
  </ItemGroup>
  <ItemGroup>
    <ProjectReference Include="..\osu-framework\osu.Framework\osu.Framework.csproj">
      <Project>{c76bf5b3-985e-4d39-95fe-97c9c879b83a}</Project>
      <Name>osu.Framework</Name>
    </ProjectReference>
    <ProjectReference Include="..\osu.Game.Rulesets.Osu\osu.Game.Rulesets.Osu.csproj">
      <Project>{c92a607b-1fdd-4954-9f92-03ff547d9080}</Project>
      <Name>osu.Game.Rulesets.Osu</Name>
    </ProjectReference>
    <ProjectReference Include="..\osu.Game.Rulesets.Catch\osu.Game.Rulesets.Catch.csproj">
      <Project>{58f6c80c-1253-4a0e-a465-b8c85ebeadf3}</Project>
      <Name>osu.Game.Rulesets.Catch</Name>
    </ProjectReference>
    <ProjectReference Include="..\osu.Game.Rulesets.Mania\osu.Game.Rulesets.Mania.csproj">
      <Project>{48f4582b-7687-4621-9cbe-5c24197cb536}</Project>
      <Name>osu.Game.Rulesets.Mania</Name>
    </ProjectReference>
    <ProjectReference Include="..\osu.Game.Rulesets.Taiko\osu.Game.Rulesets.Taiko.csproj">
      <Project>{f167e17a-7de6-4af5-b920-a5112296c695}</Project>
      <Name>osu.Game.Rulesets.Taiko</Name>
    </ProjectReference>
    <ProjectReference Include="..\osu.Game\osu.Game.csproj">
      <Project>{2a66dd92-adb1-4994-89e2-c94e04acda0d}</Project>
      <Name>osu.Game</Name>
    </ProjectReference>
    <ProjectReference Include="..\osu-resources\osu.Game.Resources\osu.Game.Resources.csproj">
      <Project>{D9A367C9-4C1A-489F-9B05-A0CEA2B53B58}</Project>
      <Name>osu.Game.Resources</Name>
    </ProjectReference>
  </ItemGroup>
  <ItemGroup>
    <Service Include="{82A7F48D-3B50-4B1E-B82E-3ADA8210C358}" />
>>>>>>> 442b234a
  </ItemGroup>
  <ItemGroup Label="Package References">
    <PackageReference Include="NUnit" Version="3.8.1" />
  </ItemGroup>
  <ItemGroup Label="Resources">
    <EmbeddedResource Include="Resources\Soleily - Renatus %28Gamu%29 [Insane].osu" />
  </ItemGroup>
</Project><|MERGE_RESOLUTION|>--- conflicted
+++ resolved
@@ -1,18 +1,8 @@
-<<<<<<< HEAD
 ﻿<Project Sdk="Microsoft.NET.Sdk">
   <Import Project="..\osu.Game.props" />
   <Import Project="..\OpenTK.props" />
   <PropertyGroup Label="Project">
     <TargetFramework>netstandard2.0</TargetFramework>
-=======
-﻿<?xml version="1.0" encoding="utf-8"?>
-<Project DefaultTargets="Build" ToolsVersion="14.0" xmlns="http://schemas.microsoft.com/developer/msbuild/2003">
-  <Import Project="..\osu.Game.props" />
-  <PropertyGroup>
-    <Configuration Condition=" '$(Configuration)' == '' ">Debug</Configuration>
-    <Platform Condition=" '$(Platform)' == '' ">AnyCPU</Platform>
-    <ProjectGuid>{54377672-20B1-40AF-8087-5CF73BF3953A}</ProjectGuid>
->>>>>>> 442b234a
     <OutputType>Library</OutputType>
     <PlatformTarget>AnyCPU</PlatformTarget>
     <AllowUnsafeBlocks>true</AllowUnsafeBlocks>
@@ -22,7 +12,6 @@
     <AssemblyTitle>osu.Game.Tests</AssemblyTitle>
     <Product>osu.Game.Tests</Product>
   </PropertyGroup>
-<<<<<<< HEAD
   <ItemGroup Label="Project References">
     <ProjectReference Include="..\osu-framework\osu.Framework\osu.Framework.csproj" />
     <ProjectReference Include="..\osu.Game.Rulesets.Osu\osu.Game.Rulesets.Osu.csproj" />
@@ -31,79 +20,6 @@
     <ProjectReference Include="..\osu.Game.Rulesets.Taiko\osu.Game.Rulesets.Taiko.csproj" />
     <ProjectReference Include="..\osu.Game\osu.Game.csproj" />
     <ProjectReference Include="..\osu-resources\osu.Game.Resources\osu.Game.Resources.csproj" />
-=======
-  <PropertyGroup Condition=" '$(Configuration)|$(Platform)' == 'Debug|AnyCPU' ">
-    <DebugSymbols>true</DebugSymbols>
-    <DebugType>full</DebugType>
-    <Optimize>false</Optimize>
-    <OutputPath>bin\Debug</OutputPath>
-    <DefineConstants>DEBUG;</DefineConstants>
-    <ErrorReport>prompt</ErrorReport>
-    <WarningLevel>4</WarningLevel>
-    <ConsolePause>false</ConsolePause>
-    <TreatWarningsAsErrors>false</TreatWarningsAsErrors>
-  </PropertyGroup>
-  <PropertyGroup Condition=" '$(Configuration)|$(Platform)' == 'Release|AnyCPU' ">
-    <Optimize>true</Optimize>
-    <OutputPath>bin\Release</OutputPath>
-    <ErrorReport>prompt</ErrorReport>
-    <WarningLevel>4</WarningLevel>
-    <ConsolePause>false</ConsolePause>
-    <TreatWarningsAsErrors>false</TreatWarningsAsErrors>
-  </PropertyGroup>
-  <ItemGroup>
-    <Reference Include="nunit.framework, Version=3.8.1.0, Culture=neutral, PublicKeyToken=2638cd05610744eb, processorArchitecture=MSIL">
-      <HintPath>$(SolutionDir)\packages\NUnit.3.8.1\lib\net45\nunit.framework.dll</HintPath>
-      <Private>True</Private>
-    </Reference>
-    <Reference Include="OpenTK, Version=3.0.0.0, Culture=neutral, PublicKeyToken=bad199fe84eb3df4, processorArchitecture=MSIL">
-      <HintPath>$(SolutionDir)\packages\OpenTK.3.0.0-git00009\lib\net20\OpenTK.dll</HintPath>
-      <Private>True</Private>
-    </Reference>
-    <Reference Include="System" />
-    <Reference Include="System.ValueTuple, Version=4.0.2.0, Culture=neutral, PublicKeyToken=cc7b13ffcd2ddd51">
-      <HintPath>$(SolutionDir)\packages\System.ValueTuple.4.4.0\lib\net461\System.ValueTuple.dll</HintPath>
-      <Private>True</Private>
-    </Reference>
-  </ItemGroup>
-  <ItemGroup>
-    <None Include="app.config" />
-    <None Include="packages.config" />
-    <None Include="OpenTK.dll.config" />
-  </ItemGroup>
-  <ItemGroup>
-    <ProjectReference Include="..\osu-framework\osu.Framework\osu.Framework.csproj">
-      <Project>{c76bf5b3-985e-4d39-95fe-97c9c879b83a}</Project>
-      <Name>osu.Framework</Name>
-    </ProjectReference>
-    <ProjectReference Include="..\osu.Game.Rulesets.Osu\osu.Game.Rulesets.Osu.csproj">
-      <Project>{c92a607b-1fdd-4954-9f92-03ff547d9080}</Project>
-      <Name>osu.Game.Rulesets.Osu</Name>
-    </ProjectReference>
-    <ProjectReference Include="..\osu.Game.Rulesets.Catch\osu.Game.Rulesets.Catch.csproj">
-      <Project>{58f6c80c-1253-4a0e-a465-b8c85ebeadf3}</Project>
-      <Name>osu.Game.Rulesets.Catch</Name>
-    </ProjectReference>
-    <ProjectReference Include="..\osu.Game.Rulesets.Mania\osu.Game.Rulesets.Mania.csproj">
-      <Project>{48f4582b-7687-4621-9cbe-5c24197cb536}</Project>
-      <Name>osu.Game.Rulesets.Mania</Name>
-    </ProjectReference>
-    <ProjectReference Include="..\osu.Game.Rulesets.Taiko\osu.Game.Rulesets.Taiko.csproj">
-      <Project>{f167e17a-7de6-4af5-b920-a5112296c695}</Project>
-      <Name>osu.Game.Rulesets.Taiko</Name>
-    </ProjectReference>
-    <ProjectReference Include="..\osu.Game\osu.Game.csproj">
-      <Project>{2a66dd92-adb1-4994-89e2-c94e04acda0d}</Project>
-      <Name>osu.Game</Name>
-    </ProjectReference>
-    <ProjectReference Include="..\osu-resources\osu.Game.Resources\osu.Game.Resources.csproj">
-      <Project>{D9A367C9-4C1A-489F-9B05-A0CEA2B53B58}</Project>
-      <Name>osu.Game.Resources</Name>
-    </ProjectReference>
-  </ItemGroup>
-  <ItemGroup>
-    <Service Include="{82A7F48D-3B50-4B1E-B82E-3ADA8210C358}" />
->>>>>>> 442b234a
   </ItemGroup>
   <ItemGroup Label="Package References">
     <PackageReference Include="NUnit" Version="3.8.1" />
