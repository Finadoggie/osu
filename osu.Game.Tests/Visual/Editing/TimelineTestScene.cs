// Copyright (c) ppy Pty Ltd <contact@ppy.sh>. Licensed under the MIT Licence.
// See the LICENCE file in the repository root for full licence text.

using osu.Framework.Allocation;
using osu.Framework.Audio;
using osu.Framework.Bindables;
using osu.Framework.Graphics;
using osu.Framework.Graphics.Containers;
using osu.Framework.Graphics.Shapes;
using osu.Game.Beatmaps;
using osu.Game.Graphics.UserInterface;
using osu.Game.Rulesets.Edit;
using osu.Game.Screens.Edit;
using osu.Game.Screens.Edit.Compose.Components.Timeline;
using osuTK;
using osuTK.Graphics;

namespace osu.Game.Tests.Visual.Editing
{
    public abstract class TimelineTestScene : EditorClockTestScene
    {
        protected TimelineArea TimelineArea { get; private set; }

        [BackgroundDependencyLoader]
        private void load(AudioManager audio)
        {
            Beatmap.Value = new WaveformTestBeatmap(audio);

            var playable = Beatmap.Value.GetPlayableBeatmap(Beatmap.Value.BeatmapInfo.Ruleset);

            var editorBeatmap = new EditorBeatmap(playable);

            Dependencies.Cache(editorBeatmap);
            Dependencies.CacheAs<IBeatSnapProvider>(editorBeatmap);

            AddRange(new Drawable[]
            {
                editorBeatmap,
                new FillFlowContainer
                {
                    AutoSizeAxes = Axes.Both,
                    Direction = FillDirection.Vertical,
                    Spacing = new Vector2(0, 5),
                    Children = new Drawable[]
                    {
                        new StartStopButton(),
                        new AudioVisualiser(),
                    }
                },
                TimelineArea = new TimelineArea
                {
                    Child = CreateTestComponent(),
                    Anchor = Anchor.Centre,
                    Origin = Anchor.Centre,
                    RelativeSizeAxes = Axes.X,
                    Size = new Vector2(0.8f, 100),
                }
            });
        }

        public abstract Drawable CreateTestComponent();

        private class AudioVisualiser : CompositeDrawable
        {
            private readonly Drawable marker;

            [Resolved]
            private IBindable<WorkingBeatmap> beatmap { get; set; }

            [Resolved]
<<<<<<< HEAD
            private EditorClock adjustableClock { get; set; }
=======
            private EditorClock editorClock { get; set; }
>>>>>>> 8b79e142

            public AudioVisualiser()
            {
                Size = new Vector2(250, 25);

                InternalChildren = new[]
                {
                    new Box
                    {
                        RelativeSizeAxes = Axes.Both,
                        Alpha = 0.25f,
                    },
                    marker = new Box
                    {
                        RelativePositionAxes = Axes.X,
                        RelativeSizeAxes = Axes.Y,
                        Width = 2,
                    }
                };
            }

            protected override void Update()
            {
                base.Update();

                if (beatmap.Value.Track.IsLoaded)
                    marker.X = (float)(editorClock.CurrentTime / beatmap.Value.Track.Length);
            }
        }

        private class StartStopButton : OsuButton
        {
<<<<<<< HEAD
            private EditorClock editorClock;
=======
            [Resolved]
            private EditorClock editorClock { get; set; }

>>>>>>> 8b79e142
            private bool started;

            public StartStopButton()
            {
                BackgroundColour = Color4.SlateGray;
                Size = new Vector2(100, 50);
                Text = "Start";

                Action = onClick;
            }

<<<<<<< HEAD
            [BackgroundDependencyLoader]
            private void load(EditorClock editorClock)
            {
                this.editorClock = editorClock;
            }

=======
>>>>>>> 8b79e142
            private void onClick()
            {
                if (started)
                {
                    editorClock.Stop();
                    Text = "Start";
                }
                else
                {
                    editorClock.Start();
                    Text = "Stop";
                }

                started = !started;
            }
        }
    }
}<|MERGE_RESOLUTION|>--- conflicted
+++ resolved
@@ -68,11 +68,7 @@
             private IBindable<WorkingBeatmap> beatmap { get; set; }
 
             [Resolved]
-<<<<<<< HEAD
-            private EditorClock adjustableClock { get; set; }
-=======
             private EditorClock editorClock { get; set; }
->>>>>>> 8b79e142
 
             public AudioVisualiser()
             {
@@ -105,13 +101,9 @@
 
         private class StartStopButton : OsuButton
         {
-<<<<<<< HEAD
-            private EditorClock editorClock;
-=======
             [Resolved]
             private EditorClock editorClock { get; set; }
 
->>>>>>> 8b79e142
             private bool started;
 
             public StartStopButton()
@@ -123,15 +115,6 @@
                 Action = onClick;
             }
 
-<<<<<<< HEAD
-            [BackgroundDependencyLoader]
-            private void load(EditorClock editorClock)
-            {
-                this.editorClock = editorClock;
-            }
-
-=======
->>>>>>> 8b79e142
             private void onClick()
             {
                 if (started)
