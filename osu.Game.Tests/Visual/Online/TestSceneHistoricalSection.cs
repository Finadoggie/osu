﻿// Copyright (c) ppy Pty Ltd <contact@ppy.sh>. Licensed under the MIT Licence.
// See the LICENCE file in the repository root for full licence text.

using System;
using System.Collections.Generic;
using NUnit.Framework;
using osu.Framework.Allocation;
using osu.Framework.Graphics;
using osu.Framework.Graphics.Shapes;
using osu.Game.Graphics;
using osu.Game.Graphics.Containers;
using osu.Game.Overlays;
using osu.Game.Overlays.Profile.Sections;
using osu.Game.Overlays.Profile.Sections.Historical;
using osu.Game.Users;

namespace osu.Game.Tests.Visual.Online
{
    [TestFixture]
    public class TestSceneHistoricalSection : OsuTestScene
    {
        protected override bool UseOnlineAPI => true;

        public override IReadOnlyList<Type> RequiredTypes => new[]
        {
            typeof(HistoricalSection),
            typeof(PaginatedMostPlayedBeatmapContainer),
            typeof(DrawableMostPlayedBeatmap),
        };

        [Cached]
<<<<<<< HEAD
        private readonly OverlayColourProvider colourProvider = new OverlayColourProvider(OverlayColourScheme.Green);
=======
        private readonly OverlayColourProvider colourProvider = new OverlayColourProvider(OverlayColourScheme.Pink);
>>>>>>> dfd0b1b8

        public TestSceneHistoricalSection()
        {
            HistoricalSection section;

            Add(new Box
            {
                RelativeSizeAxes = Axes.Both,
                Colour = OsuColour.Gray(0.2f)
            });

            Add(new OsuScrollContainer
            {
                RelativeSizeAxes = Axes.Both,
                Child = section = new HistoricalSection(),
            });

            AddStep("Show peppy", () => section.User.Value = new User { Id = 2 });
            AddStep("Show WubWoofWolf", () => section.User.Value = new User { Id = 39828 });
        }
    }
}<|MERGE_RESOLUTION|>--- conflicted
+++ resolved
@@ -29,11 +29,7 @@
         };
 
         [Cached]
-<<<<<<< HEAD
-        private readonly OverlayColourProvider colourProvider = new OverlayColourProvider(OverlayColourScheme.Green);
-=======
         private readonly OverlayColourProvider colourProvider = new OverlayColourProvider(OverlayColourScheme.Pink);
->>>>>>> dfd0b1b8
 
         public TestSceneHistoricalSection()
         {
