// Copyright (c) ppy Pty Ltd <contact@ppy.sh>. Licensed under the MIT Licence.
// See the LICENCE file in the repository root for full licence text.

using System;
using System.Linq;
using NUnit.Framework;
using osu.Framework.Allocation;
using osu.Framework.Audio;
using osu.Framework.Extensions;
using osu.Framework.Graphics;
using osu.Framework.Platform;
using osu.Framework.Testing;
using osu.Game.Beatmaps;
using osu.Game.Online.Multiplayer;
using osu.Game.Online.Rooms;
using osu.Game.Rulesets;
using osu.Game.Screens.OnlinePlay;
using osu.Game.Screens.OnlinePlay.Multiplayer.Match.Playlist;
using osu.Game.Tests.Beatmaps;
using osu.Game.Tests.Resources;
using osuTK;

namespace osu.Game.Tests.Visual.Multiplayer
{
    public class TestSceneMultiplayerPlaylist : MultiplayerTestScene
    {
        private MultiplayerPlaylist list;
        private BeatmapManager beatmaps;
        private RulesetStore rulesets;
        private BeatmapSetInfo importedSet;
        private BeatmapInfo importedBeatmap;

        [BackgroundDependencyLoader]
        private void load(GameHost host, AudioManager audio)
        {
            Dependencies.Cache(rulesets = new RulesetStore(Realm));
            Dependencies.Cache(beatmaps = new BeatmapManager(LocalStorage, Realm, rulesets, null, audio, Resources, host, Beatmap.Default));
            Dependencies.Cache(Realm);
        }

        [SetUp]
        public new void Setup() => Schedule(() =>
        {
            Child = list = new MultiplayerPlaylist
            {
                Anchor = Anchor.Centre,
                Origin = Anchor.Centre,
                RelativeSizeAxes = Axes.Both,
                Size = new Vector2(0.4f, 0.8f)
            };
        });

        [SetUpSteps]
        public new void SetUpSteps()
        {
            AddStep("import beatmap", () =>
            {
                beatmaps.Import(TestResources.GetQuickTestBeatmapForImport()).WaitSafely();
                importedSet = beatmaps.GetAllUsableBeatmapSets().First();
                importedBeatmap = importedSet.Beatmaps.First(b => b.Ruleset.OnlineID == 0);
            });

            AddStep("change to all players mode", () => MultiplayerClient.ChangeSettings(new MultiplayerRoomSettings { QueueMode = QueueMode.AllPlayers }).WaitSafely());
        }

        [Test]
        public void TestNonExpiredItemsAddedToQueueList()
        {
            assertItemInQueueListStep(1, 0);

            addItemStep();
            assertItemInQueueListStep(2, 1);

            addItemStep();
            assertItemInQueueListStep(3, 2);
        }

        [Test]
        public void TestExpiredItemsAddedToHistoryList()
        {
            assertItemInQueueListStep(1, 0);

            addItemStep(true);
            assertItemInHistoryListStep(2, 0);

            addItemStep(true);
            assertItemInHistoryListStep(3, 0);
            assertItemInHistoryListStep(2, 1);

            // Initial item is still in the queue.
            assertItemInQueueListStep(1, 0);
        }

        [Test]
        public void TestExpiredItemsMoveToQueueList()
        {
            addItemStep();
            addItemStep();

            AddStep("finish current item", () => MultiplayerClient.FinishCurrentItem().WaitSafely());

            assertItemInHistoryListStep(1, 0);
            assertItemInQueueListStep(2, 0);
            assertItemInQueueListStep(3, 1);

            AddStep("finish current item", () => MultiplayerClient.FinishCurrentItem().WaitSafely());

            assertItemInHistoryListStep(2, 0);
            assertItemInHistoryListStep(1, 1);
            assertItemInQueueListStep(3, 0);

            AddStep("finish current item", () => MultiplayerClient.FinishCurrentItem().WaitSafely());

            assertItemInHistoryListStep(3, 0);
            assertItemInHistoryListStep(2, 1);
            assertItemInHistoryListStep(1, 2);
        }

        [Test]
        public void TestListsClearedWhenRoomLeft()
        {
            addItemStep();
            AddStep("finish current item", () => MultiplayerClient.FinishCurrentItem().WaitSafely());

            AddStep("leave room", () => RoomManager.PartRoom());
            AddUntilStep("wait for room part", () => !RoomJoined);

            AddUntilStep("item 0 not in lists", () => !inHistoryList(0) && !inQueueList(0));
            AddUntilStep("item 1 not in lists", () => !inHistoryList(0) && !inQueueList(0));
        }

        [Ignore("Expired items are initially removed from the room.")]
        [Test]
        public void TestJoinRoomWithMixedItemsAddedInCorrectLists()
        {
            AddStep("leave room", () => RoomManager.PartRoom());
            AddUntilStep("wait for room part", () => !RoomJoined);

            AddStep("join room with items", () =>
            {
                RoomManager.CreateRoom(new Room
                {
                    Name = { Value = "test name" },
                    Playlist =
                    {
                        new PlaylistItem(new TestBeatmap(Ruleset.Value).BeatmapInfo)
                        {
                            RulesetID = Ruleset.Value.OnlineID
                        },
                        new PlaylistItem(new TestBeatmap(Ruleset.Value).BeatmapInfo)
                        {
                            RulesetID = Ruleset.Value.OnlineID,
                            Expired = true
                        }
                    }
                });
            });

            AddUntilStep("wait for room join", () => RoomJoined);

            assertItemInQueueListStep(1, 0);
            assertItemInHistoryListStep(2, 0);
        }

        /// <summary>
        /// Adds a step to create a new playlist item.
        /// </summary>
<<<<<<< HEAD
        private void addItemStep(bool expired = false) => AddStep("add item", () => Client.AddPlaylistItem(new MultiplayerPlaylistItem(new PlaylistItem(importedBeatmap)
=======
        private void addItemStep(bool expired = false) => AddStep("add item", () => MultiplayerClient.AddPlaylistItem(new MultiplayerPlaylistItem(new PlaylistItem
>>>>>>> 74a0e002
        {
            Expired = expired,
            PlayedAt = DateTimeOffset.Now
        })));

        /// <summary>
        /// Asserts the position of a given playlist item in the queue list.
        /// </summary>
        /// <param name="playlistItemId">The item id.</param>
        /// <param name="visualIndex">The index at which the item should appear visually. The item with index 0 is at the top of the list.</param>
        private void assertItemInQueueListStep(int playlistItemId, int visualIndex)
        {
            changeDisplayModeStep(MultiplayerPlaylistDisplayMode.Queue);

            AddUntilStep($"{playlistItemId} in queue at pos = {visualIndex}", () =>
            {
                return !inHistoryList(playlistItemId)
                       && this.ChildrenOfType<MultiplayerQueueList>()
                              .Single()
                              .ChildrenOfType<DrawableRoomPlaylistItem>()
                              .OrderBy(drawable => drawable.Position.Y)
                              .TakeWhile(drawable => drawable.Item.ID != playlistItemId)
                              .Count() == visualIndex;
            });
        }

        /// <summary>
        /// Asserts the position of a given playlist item in the history list.
        /// </summary>
        /// <param name="playlistItemId">The item id.</param>
        /// <param name="visualIndex">The index at which the item should appear visually. The item with index 0 is at the top of the list.</param>
        private void assertItemInHistoryListStep(int playlistItemId, int visualIndex)
        {
            changeDisplayModeStep(MultiplayerPlaylistDisplayMode.History);

            AddUntilStep($"{playlistItemId} in history at pos = {visualIndex}", () =>
            {
                return !inQueueList(playlistItemId)
                       && this.ChildrenOfType<MultiplayerHistoryList>()
                              .Single()
                              .ChildrenOfType<DrawableRoomPlaylistItem>()
                              .OrderBy(drawable => drawable.Position.Y)
                              .TakeWhile(drawable => drawable.Item.ID != playlistItemId)
                              .Count() == visualIndex;
            });
        }

        private void changeDisplayModeStep(MultiplayerPlaylistDisplayMode mode) => AddStep($"change list to {mode}", () => list.DisplayMode.Value = mode);

        private bool inQueueList(int playlistItemId)
        {
            return this.ChildrenOfType<MultiplayerQueueList>()
                       .Single()
                       .Items.Any(i => i.ID == playlistItemId);
        }

        private bool inHistoryList(int playlistItemId)
        {
            return this.ChildrenOfType<MultiplayerHistoryList>()
                       .Single()
                       .Items.Any(i => i.ID == playlistItemId);
        }
    }
}<|MERGE_RESOLUTION|>--- conflicted
+++ resolved
@@ -165,11 +165,7 @@
         /// <summary>
         /// Adds a step to create a new playlist item.
         /// </summary>
-<<<<<<< HEAD
-        private void addItemStep(bool expired = false) => AddStep("add item", () => Client.AddPlaylistItem(new MultiplayerPlaylistItem(new PlaylistItem(importedBeatmap)
-=======
-        private void addItemStep(bool expired = false) => AddStep("add item", () => MultiplayerClient.AddPlaylistItem(new MultiplayerPlaylistItem(new PlaylistItem
->>>>>>> 74a0e002
+        private void addItemStep(bool expired = false) => AddStep("add item", () => MultiplayerClient.AddPlaylistItem(new MultiplayerPlaylistItem(new PlaylistItem(importedBeatmap)
         {
             Expired = expired,
             PlayedAt = DateTimeOffset.Now
