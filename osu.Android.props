--- conflicted
+++ resolved
@@ -51,12 +51,7 @@
     <Reference Include="Java.Interop" />
   </ItemGroup>
   <ItemGroup>
-<<<<<<< HEAD
     <PackageReference Include="ppy.osu.Game.Resources" Version="2021.525.0" />
-    <PackageReference Include="ppy.osu.Framework.Android" Version="2021.524.0" />
-=======
-    <PackageReference Include="ppy.osu.Game.Resources" Version="2021.422.0" />
     <PackageReference Include="ppy.osu.Framework.Android" Version="2021.528.0" />
->>>>>>> ef937216
   </ItemGroup>
 </Project>