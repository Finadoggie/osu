<Project>
  <PropertyGroup>
    <ProjectTypeGuids>{FEACFBD2-3405-455C-9665-78FE426C6842};{FAE04EC0-301F-11D3-BF4B-00C04F79EFBC}</ProjectTypeGuids>
    <IPhoneResourcePrefix>Resources</IPhoneResourcePrefix>
    <RestoreProjectStyle>PackageReference</RestoreProjectStyle>
    <DefaultMtouchExtraArgs>--nolinkaway</DefaultMtouchExtraArgs>
    <DefaultMtouchGccFlags>-lstdc++ -lbz2 -framework AudioToolbox -framework AVFoundation -framework CoreMedia -framework VideoToolbox -framework SystemConfiguration -framework CFNetwork -framework Accelerate</DefaultMtouchGccFlags>
  </PropertyGroup>
  <PropertyGroup Condition=" '$(Configuration)|$(Platform)' == 'Debug|iPhoneSimulator' ">
    <DebugSymbols>true</DebugSymbols>
    <DebugType>full</DebugType>
    <Optimize>false</Optimize>
    <OutputPath>bin\iPhoneSimulator\Debug</OutputPath>
    <DefineConstants>DEBUG;ENABLE_TEST_CLOUD;</DefineConstants>
    <ErrorReport>prompt</ErrorReport>
    <WarningLevel>4</WarningLevel>
    <CodesignKey>iPhone Developer</CodesignKey>
    <MtouchDebug>true</MtouchDebug>
    <MtouchNoSymbolStrip>true</MtouchNoSymbolStrip>
    <MtouchFastDev>true</MtouchFastDev>
    <IOSDebuggerPort>25823</IOSDebuggerPort>
    <MtouchLink>None</MtouchLink>
    <MtouchArch>x86_64</MtouchArch>
    <MtouchHttpClientHandler>NSUrlSessionHandler</MtouchHttpClientHandler>
    <DeviceSpecificBuild>false</DeviceSpecificBuild>
    <MtouchVerbosity></MtouchVerbosity>
    <LangVersion>Default</LangVersion>
    <MtouchExtraArgs>$(DefaultMtouchExtraArgs) -gcc_flags "$(DefaultMtouchGccFlags)"</MtouchExtraArgs>
    <OptimizePNGs>false</OptimizePNGs>
    <MtouchI18n>cjk,mideast,other,rare,west</MtouchI18n>
  </PropertyGroup>
  <PropertyGroup Condition=" '$(Configuration)|$(Platform)' == 'Release|iPhone' ">
    <DebugType>pdbonly</DebugType>
    <Optimize>true</Optimize>
    <OutputPath>bin\iPhone\Release</OutputPath>
    <DefineConstants></DefineConstants>
    <ErrorReport>prompt</ErrorReport>
    <WarningLevel>4</WarningLevel>
    <CodesignKey>iPhone Distribution</CodesignKey>
    <MtouchUseLlvm>true</MtouchUseLlvm>
    <MtouchFloat32>true</MtouchFloat32>
    <CodesignEntitlements>Entitlements.plist</CodesignEntitlements>
    <MtouchLink>SdkOnly</MtouchLink>
    <MtouchArch>ARM64</MtouchArch>
    <MtouchHttpClientHandler>NSUrlSessionHandler</MtouchHttpClientHandler>
    <MtouchVerbosity></MtouchVerbosity>
    <LangVersion>Default</LangVersion>
    <MtouchExtraArgs>$(DefaultMtouchExtraArgs) -gcc_flags "$(DefaultMtouchGccFlags)"</MtouchExtraArgs>
    <OptimizePNGs>false</OptimizePNGs>
    <MtouchI18n>cjk,mideast,other,rare,west</MtouchI18n>
  </PropertyGroup>
  <PropertyGroup Condition=" '$(Configuration)|$(Platform)' == 'Release|iPhoneSimulator' ">
    <DebugType>pdbonly</DebugType>
    <Optimize>true</Optimize>
    <OutputPath>bin\iPhoneSimulator\Release</OutputPath>
    <DefineConstants></DefineConstants>
    <ErrorReport>prompt</ErrorReport>
    <WarningLevel>4</WarningLevel>
    <CodesignKey>iPhone Developer</CodesignKey>
    <MtouchNoSymbolStrip>true</MtouchNoSymbolStrip>
    <MtouchLink>None</MtouchLink>
    <MtouchArch>x86_64</MtouchArch>
    <MtouchHttpClientHandler>NSUrlSessionHandler</MtouchHttpClientHandler>
    <MtouchVerbosity></MtouchVerbosity>
    <LangVersion>Default</LangVersion>
    <MtouchExtraArgs>$(DefaultMtouchExtraArgs) -gcc_flags "$(DefaultMtouchGccFlags)"</MtouchExtraArgs>
    <OptimizePNGs>false</OptimizePNGs>
    <MtouchI18n>cjk,mideast,other,rare,west</MtouchI18n>
  </PropertyGroup>
  <PropertyGroup Condition=" '$(Configuration)|$(Platform)' == 'Debug|iPhone' ">
    <DebugSymbols>true</DebugSymbols>
    <DebugType>full</DebugType>
    <Optimize>false</Optimize>
    <OutputPath>bin\iPhone\Debug</OutputPath>
    <DefineConstants>DEBUG;ENABLE_TEST_CLOUD;</DefineConstants>
    <ErrorReport>prompt</ErrorReport>
    <WarningLevel>4</WarningLevel>
    <CodesignKey>iPhone Developer</CodesignKey>
    <DeviceSpecificBuild>true</DeviceSpecificBuild>
    <MtouchDebug>true</MtouchDebug>
    <MtouchNoSymbolStrip>true</MtouchNoSymbolStrip>
    <MtouchFloat32>true</MtouchFloat32>
    <CodesignEntitlements>Entitlements.plist</CodesignEntitlements>
    <IOSDebuggerPort>28126</IOSDebuggerPort>
    <MtouchLink>SdkOnly</MtouchLink>
    <MtouchArch>ARM64</MtouchArch>
    <MtouchHttpClientHandler>NSUrlSessionHandler</MtouchHttpClientHandler>
    <MtouchVerbosity></MtouchVerbosity>
    <LangVersion>Default</LangVersion>
    <MtouchExtraArgs>$(DefaultMtouchExtraArgs) -gcc_flags "$(DefaultMtouchGccFlags)"</MtouchExtraArgs>
    <OptimizePNGs>false</OptimizePNGs>
    <MtouchI18n>cjk,mideast,other,rare,west</MtouchI18n>
  </PropertyGroup>
  <ItemGroup>
    <NativeReference Include="$(OutputPath)\libbass.a;$(OutputPath)\libbass_fx.a">
      <Kind>Static</Kind>
      <SmartLink>False</SmartLink>
      <ForceLoad>True</ForceLoad>
    </NativeReference>
    <NativeReference Include="$(OutputPath)\libavcodec.a;$(OutputPath)\libavdevice.a;$(OutputPath)\libavfilter.a;$(OutputPath)\libavformat.a;$(OutputPath)\libavutil.a;$(OutputPath)\libswresample.a;$(OutputPath)\libswscale.a">
      <Kind>Static</Kind>
      <SmartLink>False</SmartLink>
      <ForceLoad>True</ForceLoad>
    </NativeReference>
  </ItemGroup>
  <ItemGroup>
    <Reference Include="System" />
    <Reference Include="System.Xml" />
    <Reference Include="System.Core" />
    <Reference Include="Xamarin.iOS" />
    <Reference Include="mscorlib" />
    <Reference Include="System.IO.Compression" />
    <Reference Include="System.Net.Http" />
  </ItemGroup>
  <ItemGroup Label="Package References">
    <PackageReference Include="Humanizer" Version="2.5.16" />
    <PackageReference Include="Microsoft.EntityFrameworkCore.Sqlite" Version="2.2.1" />
    <PackageReference Include="Microsoft.EntityFrameworkCore.Sqlite.Core" Version="2.2.1" />
    <PackageReference Include="Newtonsoft.Json" Version="12.0.1" />
    <PackageReference Include="ppy.osu.Game.Resources" Version="2019.809.0" />
<<<<<<< HEAD
    <PackageReference Include="ppy.osu.Framework" Version="2019.816.0" />
    <PackageReference Include="ppy.osu.Framework.iOS" Version="2019.816.0" />
    <PackageReference Include="SharpCompress" Version="0.24.0" />
=======
    <PackageReference Include="ppy.osu.Framework" Version="2019.821.0" />
    <PackageReference Include="ppy.osu.Framework.iOS" Version="2019.821.0" />
    <PackageReference Include="SharpCompress" Version="0.22.0" />
>>>>>>> ae912082
    <PackageReference Include="NUnit" Version="3.11.0" />
    <PackageReference Include="SharpRaven" Version="2.4.0" />
    <PackageReference Include="System.ComponentModel.Annotations" Version="4.5.0" />
    <PackageReference Include="ppy.osu.Framework.NativeLibs" Version="2019.813.0" ExcludeAssets="all" />
  </ItemGroup>
</Project><|MERGE_RESOLUTION|>--- conflicted
+++ resolved
@@ -118,15 +118,9 @@
     <PackageReference Include="Microsoft.EntityFrameworkCore.Sqlite.Core" Version="2.2.1" />
     <PackageReference Include="Newtonsoft.Json" Version="12.0.1" />
     <PackageReference Include="ppy.osu.Game.Resources" Version="2019.809.0" />
-<<<<<<< HEAD
-    <PackageReference Include="ppy.osu.Framework" Version="2019.816.0" />
-    <PackageReference Include="ppy.osu.Framework.iOS" Version="2019.816.0" />
-    <PackageReference Include="SharpCompress" Version="0.24.0" />
-=======
     <PackageReference Include="ppy.osu.Framework" Version="2019.821.0" />
     <PackageReference Include="ppy.osu.Framework.iOS" Version="2019.821.0" />
-    <PackageReference Include="SharpCompress" Version="0.22.0" />
->>>>>>> ae912082
+    <PackageReference Include="SharpCompress" Version="0.24.0" />
     <PackageReference Include="NUnit" Version="3.11.0" />
     <PackageReference Include="SharpRaven" Version="2.4.0" />
     <PackageReference Include="System.ComponentModel.Annotations" Version="4.5.0" />
